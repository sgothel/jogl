--- conflicted
+++ resolved
@@ -4,11 +4,7 @@
         <meta http-equiv="Content-Type" content="text/html; charset=utf-8" />
         <link href="../../style.css" rel="stylesheet" type="text/css"/>
         <title>JOGL - Java Binding for the OpenGL API</title>
-<<<<<<< HEAD
-        <link href="http://jogamp.org/SocialCoding/logo_symbol_finals/website_final_blue_favicon_symbol_16x16pel.ico" rel="shortcut icon">
-=======
         <link href="../../SocialCoding/logo_symbol_finals/website_final_blue_favicon_symbol_16x16pel.ico" rel="shortcut icon">
->>>>>>> fd87de82
     </head>
     <body>
         <div id="container">
@@ -49,11 +45,7 @@
                     </ul>
                     <h3>Presentations</h3>
                     <ul>
-<<<<<<< HEAD
-                        <li><a href="http://jogamp.org/doc/siggraph2010/jogamp-siggraph2010.pdf">Siggraph 2010</a></li>
-=======
                         <li><a href="../../doc/siggraph2010/jogamp-siggraph2010.pdf">Siggraph 2010</a></li>
->>>>>>> fd87de82
                     </ul>
                     <h3>Archive</h3>
                     <ul>
