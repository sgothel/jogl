--- conflicted
+++ resolved
@@ -26,10 +26,7 @@
  * or implied, of JogAmp Community.
  */
  
-<<<<<<< HEAD
-=======
-
->>>>>>> 86d9da40
+
 package com.jogamp.test.junit.newt.parenting;
 
 import java.lang.reflect.*;
