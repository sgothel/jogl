/**
 * Copyright 2012 JogAmp Community. All rights reserved.
 *
 * Redistribution and use in source and binary forms, with or without modification, are
 * permitted provided that the following conditions are met:
 * 
 *    1. Redistributions of source code must retain the above copyright notice, this list of
 *       conditions and the following disclaimer.
 * 
 *    2. Redistributions in binary form must reproduce the above copyright notice, this list
 *       of conditions and the following disclaimer in the documentation and/or other materials
 *       provided with the distribution.
 * 
 * THIS SOFTWARE IS PROVIDED BY JogAmp Community ``AS IS'' AND ANY EXPRESS OR IMPLIED
 * WARRANTIES, INCLUDING, BUT NOT LIMITED TO, THE IMPLIED WARRANTIES OF MERCHANTABILITY AND
 * FITNESS FOR A PARTICULAR PURPOSE ARE DISCLAIMED. IN NO EVENT SHALL JogAmp Community OR
 * CONTRIBUTORS BE LIABLE FOR ANY DIRECT, INDIRECT, INCIDENTAL, SPECIAL, EXEMPLARY, OR
 * CONSEQUENTIAL DAMAGES (INCLUDING, BUT NOT LIMITED TO, PROCUREMENT OF SUBSTITUTE GOODS OR
 * SERVICES; LOSS OF USE, DATA, OR PROFITS; OR BUSINESS INTERRUPTION) HOWEVER CAUSED AND ON
 * ANY THEORY OF LIABILITY, WHETHER IN CONTRACT, STRICT LIABILITY, OR TORT (INCLUDING
 * NEGLIGENCE OR OTHERWISE) ARISING IN ANY WAY OUT OF THE USE OF THIS SOFTWARE, EVEN IF
 * ADVISED OF THE POSSIBILITY OF SUCH DAMAGE.
 * 
 * The views and conclusions contained in the software and documentation are those of the
 * authors and should not be interpreted as representing official policies, either expressed
 * or implied, of JogAmp Community.
 */

package jogamp.opengl.util.av.impl;

import java.io.IOException;
import java.nio.Buffer;
import java.nio.ByteBuffer;
import java.security.AccessController;
import java.security.PrivilegedAction;

import javax.media.opengl.GL;
import javax.media.opengl.GL2ES2;
import javax.media.opengl.GLException;

import java.util.Arrays;
import java.util.Queue;

import com.jogamp.common.util.VersionNumber;
import com.jogamp.gluegen.runtime.ProcAddressTable;
import com.jogamp.opengl.util.GLPixelStorageModes;
import com.jogamp.opengl.util.texture.Texture;
import com.jogamp.opengl.util.texture.TextureSequence;

import jogamp.opengl.GLContextImpl;
<<<<<<< HEAD
=======
import jogamp.opengl.es1.GLES1ProcAddressTable;
import jogamp.opengl.es2.GLES2ProcAddressTable;
import jogamp.opengl.gl4.GL4bcProcAddressTable;
import jogamp.opengl.util.av.AudioSink;
import jogamp.opengl.util.av.JavaSoundAudioSink;
import jogamp.opengl.util.av.NullAudioSink;
import jogamp.opengl.openal.av.ALAudioSink;
>>>>>>> 16d446b7
import jogamp.opengl.util.av.EGLMediaPlayerImpl;

/***
 * Implementation utilizes <a href="http://libav.org/">Libav</a>
 * or  <a href="http://ffmpeg.org/">FFmpeg</a> which is ubiquitous
 * available and usually pre-installed on Unix platforms. Due to legal 
 * reasons we cannot deploy binaries of it, which contains patented codecs.
 * Besides the default BSD/Linux/.. repositories and installations,
 * precompiled binaries can be found at the listed location below. 
 * <p>
 * Implements YUV420P to RGB fragment shader conversion 
 * and the usual packed RGB formats.
 * The decoded video frame is written directly into an OpenGL texture 
 * on the GPU in it's native format. A custom fragment shader converts 
 * the native pixelformat to a usable RGB format if required. 
 * Hence only 1 copy is required before bloating the picture 
 * from YUV to RGB, for example.
 * </p> 
 * <p>
 * Utilizes a slim dynamic and native binding to the Lib_av 
 * libraries:
 * <ul>
 *   <li>libavutil</li>
 *   <li>libavformat</li>
 *   <li>libavcodec</li>
 * </ul> 
 * </p>
 * <p>
 * http://libav.org/
 * </p>
 * <p> 
 * Check tag 'FIXME: Add more planar formats !' 
 * here and in the corresponding native code
 * <code>jogl/src/jogl/native/ffmpeg/jogamp_opengl_util_av_impl_FFMPEGMediaPlayer.c</code>
 * </p>
 * <p>
 * TODO:
 * <ul>
 *   <li>Audio Output</li>
 *   <li>Off thread <i>next frame</i> processing using multiple target textures</li>
 *   <li>better pts sync handling</li>
 *   <li>fix seek</li>   
 * </ul> 
 * </p>
 * Pre-compiled Libav / FFmpeg packages:
 * <ul>
 *   <li>Windows: http://ffmpeg.zeranoe.com/builds/</li>
 *   <li>MacOSX: http://www.ffmpegx.com/</li>
 *   <li>OpenIndiana/Solaris:<pre>
 *       pkg set-publisher -p http://pkg.openindiana.org/sfe-encumbered.
 *       pkt install pkg:/video/ffmpeg
 *       </pre></li>
 * </ul> 
 */
public class FFMPEGMediaPlayer extends EGLMediaPlayerImpl {

    // Count of zeroed buffers to return before switching to real sample provider
    private static final int TEMP_BUFFER_COUNT = 20;

    // Instance data
    private static AudioSink audioSink;
    private static int maxAvailableAudio;

    public static final VersionNumber avUtilVersion;
    public static final VersionNumber avFormatVersion;
    public static final VersionNumber avCodecVersion;    
    static boolean available;
    
    static {
        if(FFMPEGDynamicLibraryBundleInfo.initSingleton()) {
            avUtilVersion = getAVVersion(getAvUtilVersion0());
            avFormatVersion = getAVVersion(getAvFormatVersion0());
            avCodecVersion = getAVVersion(getAvCodecVersion0());        
            System.err.println("LIB_AV Util  : "+avUtilVersion);
            System.err.println("LIB_AV Format: "+avFormatVersion);
            System.err.println("LIB_AV Codec : "+avCodecVersion);
            initIDs0();            
            available = true;
            audioSink = new NullAudioSink();
            if(ALAudioSink.isAvailable()) {
                audioSink = new ALAudioSink();
            } else if(JavaSoundAudioSink.isAvailable()) {
                audioSink = new JavaSoundAudioSink();
            }
            maxAvailableAudio = audioSink.getDataAvailable();

        } else {
            avUtilVersion = null;
            avFormatVersion = null;
            avCodecVersion = null;
            available = false;
        }
    }
    
    public static final boolean isAvailable() { return available; }

    private static VersionNumber getAVVersion(int vers) {
        return new VersionNumber( ( vers >> 16 ) & 0xFF,
                                  ( vers >>  8 ) & 0xFF,
                                  ( vers >>  0 ) & 0xFF );
    }
    
    protected long moviePtr = 0;    
    protected long procAddrGLTexSubImage2D = 0;
    protected EGLMediaPlayerImpl.EGLTextureFrame lastTex = null;
    protected GLPixelStorageModes psm;
    protected PixelFormat vPixelFmt = null;
    protected int vPlanes = 0;
    protected int vBitsPerPixel = 0;
    protected int vBytesPerPixelPerPlane = 0;    
    protected int[] vLinesize = { 0, 0, 0 }; // per plane
    protected int[] vTexWidth = { 0, 0, 0 }; // per plane
    protected int texWidth, texHeight; // overall (stuffing planes in one texture)
    protected ByteBuffer texCopy;

    public FFMPEGMediaPlayer() {
        super(TextureType.GL, false);
        if(!available) {
            throw new RuntimeException("FFMPEGMediaPlayer not available");
        }
        setTextureCount(1);
        moviePtr = createInstance0(true);
        if(0==moviePtr) {
            throw new GLException("Couldn't create FFMPEGInstance");
        }
        psm = new GLPixelStorageModes();
    }
    
    @Override
    protected TextureSequence.TextureFrame createTexImage(GL gl, int idx, int[] tex) {
        if(TextureType.GL == texType) {
            final Texture texture = super.createTexImageImpl(gl, idx, tex, texWidth, texHeight, true);
            lastTex = new EGLTextureFrame(null, texture, 0, 0);
        } else {
            throw new InternalError("n/a");
        }
        return lastTex;
    }
    
    @Override
    protected void destroyTexImage(GL gl, TextureSequence.TextureFrame imgTex) {
        lastTex = null;
        super.destroyTexImage(gl, imgTex);        
    }
    
    @Override
    protected void destroyImpl(GL gl) {
        if (moviePtr != 0) {
            destroyInstance0(moviePtr);
            moviePtr = 0;
        }
    }
    
    @Override
    protected void initGLStreamImpl(GL gl, int[] texNames) throws IOException {
        if(0==moviePtr) {
            throw new GLException("FFMPEG native instance null");
        }
        final String urlS=urlConn.getURL().toExternalForm();
    
        System.out.println("setURL: p1 "+this);
        setStream0(moviePtr, urlS, -1, -1);
        System.out.println("setURL: p2 "+this);
        int tf, tif=GL.GL_RGBA; // texture format and internal format
        switch(vBytesPerPixelPerPlane) {
            case 1: tf = GL2ES2.GL_ALPHA; tif=GL.GL_ALPHA; break;
            case 3: tf = GL2ES2.GL_RGB;   tif=GL.GL_RGB;   break;
            case 4: tf = GL2ES2.GL_RGBA;  tif=GL.GL_RGBA;  break;
            default: throw new RuntimeException("Unsupported bytes-per-pixel / plane "+vBytesPerPixelPerPlane);
        }        
        setTextureFormat(tif, tf);
        setTextureType(GL.GL_UNSIGNED_BYTE);
        final GLContextImpl ctx = (GLContextImpl)gl.getContext();
        final ProcAddressTable pt = ctx.getGLProcAddressTable();
        procAddrGLTexSubImage2D = getAddressFor(pt, "glTexSubImage2D");
        if( 0 == procAddrGLTexSubImage2D ) {
            throw new InternalError("glTexSubImage2D n/a in ProcAddressTable: "+pt.getClass().getName()+" of "+ctx.getGLVersion());
        }
    }
<<<<<<< HEAD
    
    /**
     * Catches IllegalArgumentException and returns 0 if functionName is n/a,
     * otherwise the ProcAddressTable's field value. 
     */
    private final long getAddressFor(final ProcAddressTable table, final String functionName) {
        return AccessController.doPrivileged(new PrivilegedAction<Long>() {
            public Long run() {
                try {
                    return Long.valueOf( table.getAddressFor(functionName) );
                } catch (IllegalArgumentException iae) { 
                    return Long.valueOf(0);
                }
            }
        } ).longValue();
    }
    
=======

    private class AudioFrame {
        final byte[] sampleData; 
        final int data_size;
        final int audio_pts;
        AudioFrame(byte[] sampleData, int data_size, int audio_pts) {
            this.sampleData=sampleData;
            this.data_size=data_size;
            this.audio_pts=audio_pts;
        }
    }

    static final Queue<AudioFrame> audioFrameBuffer = new java.util.LinkedList<AudioFrame>(); 

    private void updateSound(byte[] sampleData, int data_size, int audio_pts) {
/*
        // Visualize incomming data
        int c=0; 
        for(byte b: sampleData){
            if(b<0) {
                System.out.print(" ");
            } else if(b<64) {
                System.out.print("_");
            } else if(b < 128) {
                System.out.print("-");
            } else if(b == 128) {
                System.out.print("=");
            } else if(b < 256-64) {
                System.out.print("\"");
            } else {
                System.out.print("'");
            }
                        
            c++;
            if(c>=40)
                break;                   
        }
        System.out.println("jA");
*/

        //TODO reduce GC
        audioFrameBuffer.add(new AudioFrame(sampleData, data_size, audio_pts));
        pumpAudio();
    }

    private void pumpAudio() {
        if(audioSink.getDataAvailable()==maxAvailableAudio){
           System.out.println("warning: audio buffer underrun");
        }
        while(audioFrameBuffer.peek()!=null){
            AudioFrame a = audioFrameBuffer.peek();

            // poor mans audio sync .. TODO: off thread
            final long now = System.currentTimeMillis();
            final long now_d = now - lastAudioTime;
            final long pts_d = a.audio_pts - lastAudioPTS;
            final long dt = (long) ( (float) ( pts_d - now_d ) / getPlaySpeed() ) ;
           
            System.err.println("s: pts-a "+a.audio_pts+", pts-d "+pts_d+", now_d "+now_d+", dt "+dt); 
            lastAudioTime = now;
            if( (dt<audio_dt_d  ) && audioSink.isDataAvailable(a.data_size)) {
                audioFrameBuffer.poll(); /* remove first item from the queue */
                audioSink.writeData(a.sampleData, a.data_size);                
                lastAudioPTS=a.audio_pts; 
            } else {
                break;
            }
        }
    }

>>>>>>> 16d446b7
    private void updateAttributes2(int pixFmt, int planes, int bitsPerPixel, int bytesPerPixelPerPlane,
                                   int lSz0, int lSz1, int lSz2,
                                   int tWd0, int tWd1, int tWd2) {
        vPixelFmt = PixelFormat.valueOf(pixFmt);
        vPlanes = planes;
        vBitsPerPixel = bitsPerPixel;
        vBytesPerPixelPerPlane = bytesPerPixelPerPlane;
        vLinesize[0] = lSz0; vLinesize[1] = lSz1; vLinesize[2] = lSz2;
        vTexWidth[0] = tWd0; vTexWidth[1] = tWd1; vTexWidth[2] = tWd2;
        
        switch(vPixelFmt) {
            case YUV420P:
                // YUV420P: Adding U+V on right side of fixed height texture,
                //          since width is already aligned by decoder.
                // Y=w*h, Y=w/2*h/2, U=w/2*h/2
                // w*h + 2 ( w/2 * h/2 ) 
                // w*h + w*h/2
                // 2*w/2 * h 
                texWidth = vTexWidth[0] + vTexWidth[1]; texHeight = height; 
                break;
            // case PIX_FMT_YUYV422:
            case RGB24:
            case BGR24:
            case ARGB:
            case RGBA:
            case ABGR:
            case BGRA:
                texWidth = vTexWidth[0]; texHeight = height; 
                break;
            default: // FIXME: Add more planar formats !
                throw new RuntimeException("Unsupported pixelformat: "+vPixelFmt);
        }
        if(DEBUG) {
            System.err.println("XXX0: fmt "+vPixelFmt+", planes "+vPlanes+", bpp "+vBitsPerPixel+"/"+vBytesPerPixelPerPlane);
            for(int i=0; i<3; i++) {
                System.err.println("XXX0 "+i+": "+vTexWidth[i]+"/"+vLinesize[i]);
            }
            System.err.println("XXX0 total tex "+texWidth+"x"+texHeight);
        }
    }
    
    /**
     * {@inheritDoc}
     * 
     * If this implementation generates a specialized shader,
     * it allows the user to override the default function name <code>ffmpegTexture2D</code>.
     * Otherwise the call is delegated to it's super class.
     */
    @Override
    public String getTextureLookupFunctionName(String desiredFuncName) throws IllegalStateException {
        if(State.Uninitialized == state) {
            throw new IllegalStateException("Instance not initialized: "+this);
        }
        if(PixelFormat.YUV420P == vPixelFmt) {
            if(null != desiredFuncName && desiredFuncName.length()>0) {
                textureLookupFunctionName = desiredFuncName;
            }
            return textureLookupFunctionName;
        }
        return super.getTextureLookupFunctionName(desiredFuncName);        
    }
    private String textureLookupFunctionName = "ffmpegTexture2D";
    
    /**
     * {@inheritDoc}
     * 
     * Depending on the pixelformat, a specific conversion shader is being created,
     * e.g. YUV420P to RGB. Otherwise the call is delegated to it's super class.  
     */ 
    @Override
    public String getTextureLookupFragmentShaderImpl() throws IllegalStateException {
      if(State.Uninitialized == state) {
          throw new IllegalStateException("Instance not initialized: "+this);
      }
      final float tc_w_1 = (float)getWidth() / (float)texWidth;
      switch(vPixelFmt) {
        case YUV420P:
          return 
              "vec4 "+textureLookupFunctionName+"(in "+getTextureSampler2DType()+" image, in vec2 texCoord) {\n"+
              "  vec2 u_off = vec2("+tc_w_1+", 0.0);\n"+
              "  vec2 v_off = vec2("+tc_w_1+", 0.5);\n"+
              "  vec2 tc_half = texCoord*0.5;\n"+
              "  float y,u,v,r,g,b;\n"+
              "  y = texture2D(image, texCoord).a;\n"+
              "  u = texture2D(image, u_off+tc_half).a;\n"+
              "  v = texture2D(image, v_off+tc_half).a;\n"+              
              "  y = 1.1643*(y-0.0625);\n"+
              "  u = u-0.5;\n"+
              "  v = v-0.5;\n"+
              "  r = y+1.5958*v;\n"+
              "  g = y-0.39173*u-0.81290*v;\n"+
              "  b = y+2.017*u;\n"+              
              "  return vec4(r, g, b, 1);\n"+
              "}\n"
          ;            
        default: // FIXME: Add more planar formats !
          return super.getTextureLookupFragmentShaderImpl();
      }        
    }
    
    @Override
    protected synchronized int getCurrentPositionImpl() {
        return 0!=moviePtr ? getVideoPTS0(moviePtr) : 0;
    }

    @Override
    protected synchronized boolean setPlaySpeedImpl(float rate) {
        return true;
    }

    @Override
    public synchronized boolean startImpl() {
        if(0==moviePtr) {
            return false;
        }
        return true;
    }

    /** @return time position after issuing the command */
    @Override
    public synchronized boolean pauseImpl() {
        if(0==moviePtr) {
            return false;
        }
        return true;
    }

    /** @return time position after issuing the command */
    @Override
    public synchronized boolean stopImpl() {
        if(0==moviePtr) {
            return false;
        }
        return true;
    }

    /** @return time position after issuing the command */
    @Override
    protected synchronized int seekImpl(int msec) {
        if(0==moviePtr) {
            throw new GLException("FFMPEG native instance null");
        }
        int pts0 = getVideoPTS0(moviePtr);
        int pts1 = seek0(moviePtr, msec);
        System.err.println("Seek: "+pts0+" -> "+msec+" : "+pts1);
        audioFrameBuffer.clear();
        lastAudioPTS=pts1;
        lastVideoPTS=pts1;
        return pts1;
    }

    @Override
    protected TextureSequence.TextureFrame getLastTextureImpl() {
        return lastTex;
    }
    
    private long lastAudioTime = 0;
    private int lastAudioPTS = 0;
    private static final int audio_dt_d = 400;
    private long lastVideoTime = 0;
    private int lastVideoPTS = 0;
    private static final int video_dt_d = 9;
    
    @Override
    protected TextureSequence.TextureFrame getNextTextureImpl(GL gl, boolean blocking) {
        if(0==moviePtr) {
            throw new GLException("FFMPEG native instance null");
        }                
        if(null != lastTex) {
            psm.setUnpackAlignment(gl, 1); // RGBA ? 4 : 1
            try {
                final Texture tex = lastTex.getTexture();
                gl.glActiveTexture(GL.GL_TEXTURE0+getTextureUnit());
                tex.enable(gl);
                tex.bind(gl);

                /* try decode 10 packets to find one containing video
                   (res == 2) */
                int res = 0;
                int retry = 10; 
                while(res!=2 && retry >= 0) { 
                   res = readNextPacket0(moviePtr, procAddrGLTexSubImage2D, textureTarget, textureFormat, textureType);
                   retry--;
                }
            } finally {
                psm.restore(gl);
            }
            final int pts = getVideoPTS0(moviePtr); // this frame
            if(blocking) {
                // poor mans video sync .. TODO: off thread 'readNextPackage0(..)' on shared GLContext and multi textures/unit!
                final long now = System.currentTimeMillis();
                // Try sync video to audio
                final long now_d = now - lastAudioTime;
                final long pts_d = pts - lastAudioPTS - 444; /* hack 444 == play video 444ms ahead of audio */
                final long dt = Math.min(47, (long) ( (float) ( pts_d - now_d ) / getPlaySpeed() ) ) ;
                //final long dt = (long) ( (float) ( pts_d - now_d ) / getPlaySpeed() ) ;
                lastVideoTime = now;
                System.err.println("s: pts-v "+pts+", pts-d "+pts_d+", now_d "+now_d+", dt "+dt);
                
                if(dt>video_dt_d && dt<1000 && audioSink.getDataAvailable()<maxAvailableAudio-10000) {
                    try {
                        Thread.sleep(dt-video_dt_d);
                    } catch (InterruptedException e) { }
                } /* else if(0>pts_d) {
                    System.err.println("s: pts-v "+pts+", pts-d "+pts_d+", now_d "+now_d+", dt "+dt);
                } */
            }
            pumpAudio();
            lastVideoPTS = pts;
        }
        return lastTex;
    }
    
    private void consumeAudio(int len) {
        
    }
    
    private static native int getAvUtilVersion0();
    private static native int getAvFormatVersion0();
    private static native int getAvCodecVersion0();
    private static native boolean initIDs0();
    private native long createInstance0(boolean verbose);    
    private native void destroyInstance0(long moviePtr);
    
    private native void setStream0(long moviePtr, String url, int vid, int aid);

    private native int getVideoPTS0(long moviePtr);    
    
    private native int getAudioPTS0(long moviePtr);
    private native Buffer getAudioBuffer0(long moviePtr, int plane);
    
    private native int readNextPacket0(long moviePtr, long procAddrGLTexSubImage2D, int texTarget, int texFmt, int texType);
    
    private native int seek0(long moviePtr, int position);

    public static enum PixelFormat {
        // NONE= -1,
        YUV420P,   ///< planar YUV 4:2:0, 12bpp, (1 Cr & Cb sample per 2x2 Y samples)
        YUYV422,   ///< packed YUV 4:2:2, 16bpp, Y0 Cb Y1 Cr
        RGB24,     ///< packed RGB 8:8:8, 24bpp, RGBRGB...
        BGR24,     ///< packed RGB 8:8:8, 24bpp, BGRBGR...
        YUV422P,   ///< planar YUV 4:2:2, 16bpp, (1 Cr & Cb sample per 2x1 Y samples)
        YUV444P,   ///< planar YUV 4:4:4, 24bpp, (1 Cr & Cb sample per 1x1 Y samples)
        YUV410P,   ///< planar YUV 4:1:0,  9bpp, (1 Cr & Cb sample per 4x4 Y samples)
        YUV411P,   ///< planar YUV 4:1:1, 12bpp, (1 Cr & Cb sample per 4x1 Y samples)
        GRAY8,     ///<        Y        ,  8bpp
        MONOWHITE, ///<        Y        ,  1bpp, 0 is white, 1 is black, in each byte pixels are ordered from the msb to the lsb
        MONOBLACK, ///<        Y        ,  1bpp, 0 is black, 1 is white, in each byte pixels are ordered from the msb to the lsb
        PAL8,      ///< 8 bit with RGB32 palette
        YUVJ420P,  ///< planar YUV 4:2:0, 12bpp, full scale (JPEG), deprecated in favor of YUV420P and setting color_range
        YUVJ422P,  ///< planar YUV 4:2:2, 16bpp, full scale (JPEG), deprecated in favor of YUV422P and setting color_range
        YUVJ444P,  ///< planar YUV 4:4:4, 24bpp, full scale (JPEG), deprecated in favor of YUV444P and setting color_range
        XVMC_MPEG2_MC,///< XVideo Motion Acceleration via common packet passing
        XVMC_MPEG2_IDCT,
        UYVY422,   ///< packed YUV 4:2:2, 16bpp, Cb Y0 Cr Y1
        UYYVYY411, ///< packed YUV 4:1:1, 12bpp, Cb Y0 Y1 Cr Y2 Y3
        BGR8,      ///< packed RGB 3:3:2,  8bpp, (msb)2B 3G 3R(lsb)
        BGR4,      ///< packed RGB 1:2:1 bitstream,  4bpp, (msb)1B 2G 1R(lsb), a byte contains two pixels, the first pixel in the byte is the one composed by the 4 msb bits
        BGR4_BYTE, ///< packed RGB 1:2:1,  8bpp, (msb)1B 2G 1R(lsb)
        RGB8,      ///< packed RGB 3:3:2,  8bpp, (msb)2R 3G 3B(lsb)
        RGB4,      ///< packed RGB 1:2:1 bitstream,  4bpp, (msb)1R 2G 1B(lsb), a byte contains two pixels, the first pixel in the byte is the one composed by the 4 msb bits
        RGB4_BYTE, ///< packed RGB 1:2:1,  8bpp, (msb)1R 2G 1B(lsb)
        NV12,      ///< planar YUV 4:2:0, 12bpp, 1 plane for Y and 1 plane for the UV components, which are interleaved (first byte U and the following byte V)
        NV21,      ///< as above, but U and V bytes are swapped

        ARGB,      ///< packed ARGB 8:8:8:8, 32bpp, ARGBARGB...
        RGBA,      ///< packed RGBA 8:8:8:8, 32bpp, RGBARGBA...
        ABGR,      ///< packed ABGR 8:8:8:8, 32bpp, ABGRABGR...
        BGRA,      ///< packed BGRA 8:8:8:8, 32bpp, BGRABGRA...

        GRAY16BE,  ///<        Y        , 16bpp, big-endian
        GRAY16LE,  ///<        Y        , 16bpp, little-endian
        YUV440P,   ///< planar YUV 4:4:0 (1 Cr & Cb sample per 1x2 Y samples)
        YUVJ440P,  ///< planar YUV 4:4:0 full scale (JPEG), deprecated in favor of YUV440P and setting color_range
        YUVA420P,  ///< planar YUV 4:2:0, 20bpp, (1 Cr & Cb sample per 2x2 Y & A samples)
        VDPAU_H264,///< H.264 HW decoding with VDPAU, data[0] contains a vdpau_render_state struct which contains the bitstream of the slices as well as various fields extracted from headers
        VDPAU_MPEG1,///< MPEG-1 HW decoding with VDPAU, data[0] contains a vdpau_render_state struct which contains the bitstream of the slices as well as various fields extracted from headers
        VDPAU_MPEG2,///< MPEG-2 HW decoding with VDPAU, data[0] contains a vdpau_render_state struct which contains the bitstream of the slices as well as various fields extracted from headers
        VDPAU_WMV3,///< WMV3 HW decoding with VDPAU, data[0] contains a vdpau_render_state struct which contains the bitstream of the slices as well as various fields extracted from headers
        VDPAU_VC1, ///< VC-1 HW decoding with VDPAU, data[0] contains a vdpau_render_state struct which contains the bitstream of the slices as well as various fields extracted from headers
        RGB48BE,   ///< packed RGB 16:16:16, 48bpp, 16R, 16G, 16B, the 2-byte value for each R/G/B component is stored as big-endian
        RGB48LE,   ///< packed RGB 16:16:16, 48bpp, 16R, 16G, 16B, the 2-byte value for each R/G/B component is stored as little-endian

        RGB565BE,  ///< packed RGB 5:6:5, 16bpp, (msb)   5R 6G 5B(lsb), big-endian
        RGB565LE,  ///< packed RGB 5:6:5, 16bpp, (msb)   5R 6G 5B(lsb), little-endian
        RGB555BE,  ///< packed RGB 5:5:5, 16bpp, (msb)1A 5R 5G 5B(lsb), big-endian, most significant bit to 0
        RGB555LE,  ///< packed RGB 5:5:5, 16bpp, (msb)1A 5R 5G 5B(lsb), little-endian, most significant bit to 0

        BGR565BE,  ///< packed BGR 5:6:5, 16bpp, (msb)   5B 6G 5R(lsb), big-endian
        BGR565LE,  ///< packed BGR 5:6:5, 16bpp, (msb)   5B 6G 5R(lsb), little-endian
        BGR555BE,  ///< packed BGR 5:5:5, 16bpp, (msb)1A 5B 5G 5R(lsb), big-endian, most significant bit to 1
        BGR555LE,  ///< packed BGR 5:5:5, 16bpp, (msb)1A 5B 5G 5R(lsb), little-endian, most significant bit to 1

        VAAPI_MOCO, ///< HW acceleration through VA API at motion compensation entry-point, Picture.data[3] contains a vaapi_render_state struct which contains macroblocks as well as various fields extracted from headers
        VAAPI_IDCT, ///< HW acceleration through VA API at IDCT entry-point, Picture.data[3] contains a vaapi_render_state struct which contains fields extracted from headers
        VAAPI_VLD,  ///< HW decoding through VA API, Picture.data[3] contains a vaapi_render_state struct which contains the bitstream of the slices as well as various fields extracted from headers

        YUV420P16LE,  ///< planar YUV 4:2:0, 24bpp, (1 Cr & Cb sample per 2x2 Y samples), little-endian
        YUV420P16BE,  ///< planar YUV 4:2:0, 24bpp, (1 Cr & Cb sample per 2x2 Y samples), big-endian
        YUV422P16LE,  ///< planar YUV 4:2:2, 32bpp, (1 Cr & Cb sample per 2x1 Y samples), little-endian
        YUV422P16BE,  ///< planar YUV 4:2:2, 32bpp, (1 Cr & Cb sample per 2x1 Y samples), big-endian
        YUV444P16LE,  ///< planar YUV 4:4:4, 48bpp, (1 Cr & Cb sample per 1x1 Y samples), little-endian
        YUV444P16BE,  ///< planar YUV 4:4:4, 48bpp, (1 Cr & Cb sample per 1x1 Y samples), big-endian
        VDPAU_MPEG4,  ///< MPEG4 HW decoding with VDPAU, data[0] contains a vdpau_render_state struct which contains the bitstream of the slices as well as various fields extracted from headers
        DXVA2_VLD,    ///< HW decoding through DXVA2, Picture.data[3] contains a LPDIRECT3DSURFACE9 pointer

        RGB444LE,  ///< packed RGB 4:4:4, 16bpp, (msb)4A 4R 4G 4B(lsb), little-endian, most significant bits to 0
        RGB444BE,  ///< packed RGB 4:4:4, 16bpp, (msb)4A 4R 4G 4B(lsb), big-endian, most significant bits to 0
        BGR444LE,  ///< packed BGR 4:4:4, 16bpp, (msb)4A 4B 4G 4R(lsb), little-endian, most significant bits to 1
        BGR444BE,  ///< packed BGR 4:4:4, 16bpp, (msb)4A 4B 4G 4R(lsb), big-endian, most significant bits to 1
        Y400A,     ///< 8bit gray, 8bit alpha
        BGR48BE,   ///< packed RGB 16:16:16, 48bpp, 16B, 16G, 16R, the 2-byte value for each R/G/B component is stored as big-endian
        BGR48LE,   ///< packed RGB 16:16:16, 48bpp, 16B, 16G, 16R, the 2-byte value for each R/G/B component is stored as little-endian
        YUV420P9BE, ///< planar YUV 4:2:0, 13.5bpp, (1 Cr & Cb sample per 2x2 Y samples), big-endian
        YUV420P9LE, ///< planar YUV 4:2:0, 13.5bpp, (1 Cr & Cb sample per 2x2 Y samples), little-endian
        YUV420P10BE,///< planar YUV 4:2:0, 15bpp, (1 Cr & Cb sample per 2x2 Y samples), big-endian
        YUV420P10LE,///< planar YUV 4:2:0, 15bpp, (1 Cr & Cb sample per 2x2 Y samples), little-endian
        YUV422P10BE,///< planar YUV 4:2:2, 20bpp, (1 Cr & Cb sample per 2x1 Y samples), big-endian
        YUV422P10LE,///< planar YUV 4:2:2, 20bpp, (1 Cr & Cb sample per 2x1 Y samples), little-endian
        YUV444P9BE, ///< planar YUV 4:4:4, 27bpp, (1 Cr & Cb sample per 1x1 Y samples), big-endian
        YUV444P9LE, ///< planar YUV 4:4:4, 27bpp, (1 Cr & Cb sample per 1x1 Y samples), little-endian
        YUV444P10BE,///< planar YUV 4:4:4, 30bpp, (1 Cr & Cb sample per 1x1 Y samples), big-endian
        YUV444P10LE,///< planar YUV 4:4:4, 30bpp, (1 Cr & Cb sample per 1x1 Y samples), little-endian
        YUV422P9BE, ///< planar YUV 4:2:2, 18bpp, (1 Cr & Cb sample per 2x1 Y samples), big-endian
        YUV422P9LE, ///< planar YUV 4:2:2, 18bpp, (1 Cr & Cb sample per 2x1 Y samples), little-endian
        VDA_VLD,    ///< hardware decoding through VDA
        GBRP,      ///< planar GBR 4:4:4 24bpp
        GBRP9BE,   ///< planar GBR 4:4:4 27bpp, big endian
        GBRP9LE,   ///< planar GBR 4:4:4 27bpp, little endian
        GBRP10BE,  ///< planar GBR 4:4:4 30bpp, big endian
        GBRP10LE,  ///< planar GBR 4:4:4 30bpp, little endian
        GBRP16BE,  ///< planar GBR 4:4:4 48bpp, big endian
        GBRP16LE,  ///< planar GBR 4:4:4 48bpp, little endian
        COUNT      ///< number of pixel formats in this list
        ;
        public static PixelFormat valueOf(int i) {
            for (PixelFormat fmt : PixelFormat.values()) {
                if(fmt.ordinal() == i) {
                    return fmt;
                }
            }
            return null;            
        }
    }

}
<|MERGE_RESOLUTION|>--- conflicted
+++ resolved
@@ -48,16 +48,10 @@
 import com.jogamp.opengl.util.texture.TextureSequence;
 
 import jogamp.opengl.GLContextImpl;
-<<<<<<< HEAD
-=======
-import jogamp.opengl.es1.GLES1ProcAddressTable;
-import jogamp.opengl.es2.GLES2ProcAddressTable;
-import jogamp.opengl.gl4.GL4bcProcAddressTable;
 import jogamp.opengl.util.av.AudioSink;
 import jogamp.opengl.util.av.JavaSoundAudioSink;
 import jogamp.opengl.util.av.NullAudioSink;
 import jogamp.opengl.openal.av.ALAudioSink;
->>>>>>> 16d446b7
 import jogamp.opengl.util.av.EGLMediaPlayerImpl;
 
 /***
@@ -237,7 +231,6 @@
             throw new InternalError("glTexSubImage2D n/a in ProcAddressTable: "+pt.getClass().getName()+" of "+ctx.getGLVersion());
         }
     }
-<<<<<<< HEAD
     
     /**
      * Catches IllegalArgumentException and returns 0 if functionName is n/a,
@@ -254,8 +247,7 @@
             }
         } ).longValue();
     }
-    
-=======
+
 
     private class AudioFrame {
         final byte[] sampleData; 
@@ -326,7 +318,6 @@
         }
     }
 
->>>>>>> 16d446b7
     private void updateAttributes2(int pixFmt, int planes, int bitsPerPixel, int bytesPerPixelPerPlane,
                                    int lSz0, int lSz1, int lSz2,
                                    int tWd0, int tWd1, int tWd2) {
