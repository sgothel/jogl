--- conflicted
+++ resolved
@@ -199,10 +199,6 @@
         return result;
     }
 
-<<<<<<< HEAD
-
-=======
->>>>>>> f5aaaf5c
     public void getPaths(CharSequence string, float pixelSize, AffineTransform transform, Path2D[] result) {
         TypecastRenderer.getPaths(this, string, pixelSize, transform, result);
     }
