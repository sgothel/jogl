/**
 * Copyright 2010 JogAmp Community. All rights reserved.
 *
 * Redistribution and use in source and binary forms, with or without modification, are
 * permitted provided that the following conditions are met:
 *
 *    1. Redistributions of source code must retain the above copyright notice, this list of
 *       conditions and the following disclaimer.
 *
 *    2. Redistributions in binary form must reproduce the above copyright notice, this list
 *       of conditions and the following disclaimer in the documentation and/or other materials
 *       provided with the distribution.
 *
 * THIS SOFTWARE IS PROVIDED BY JogAmp Community ``AS IS'' AND ANY EXPRESS OR IMPLIED
 * WARRANTIES, INCLUDING, BUT NOT LIMITED TO, THE IMPLIED WARRANTIES OF MERCHANTABILITY AND
 * FITNESS FOR A PARTICULAR PURPOSE ARE DISCLAIMED. IN NO EVENT SHALL JogAmp Community OR
 * CONTRIBUTORS BE LIABLE FOR ANY DIRECT, INDIRECT, INCIDENTAL, SPECIAL, EXEMPLARY, OR
 * CONSEQUENTIAL DAMAGES (INCLUDING, BUT NOT LIMITED TO, PROCUREMENT OF SUBSTITUTE GOODS OR
 * SERVICES; LOSS OF USE, DATA, OR PROFITS; OR BUSINESS INTERRUPTION) HOWEVER CAUSED AND ON
 * ANY THEORY OF LIABILITY, WHETHER IN CONTRACT, STRICT LIABILITY, OR TORT (INCLUDING
 * NEGLIGENCE OR OTHERWISE) ARISING IN ANY WAY OUT OF THE USE OF THIS SOFTWARE, EVEN IF
 * ADVISED OF THE POSSIBILITY OF SUCH DAMAGE.
 *
 * The views and conclusions contained in the software and documentation are those of the
 * authors and should not be interpreted as representing official policies, either expressed
 * or implied, of JogAmp Community.
 */
package jogamp.graph.curve.text;

import java.util.ArrayList;

<<<<<<< HEAD
import com.jogamp.graph.curve.opengl.TextRenderer;
=======
import com.jogamp.graph.font.Font;
>>>>>>> b58d6d6c
import com.jogamp.graph.geom.AABBox;
import com.jogamp.graph.geom.Vertex;
import com.jogamp.graph.geom.Triangle;
import com.jogamp.graph.geom.Vertex.Factory;
import com.jogamp.graph.geom.opengl.SVertex;

import javax.media.opengl.GL2ES2;
import javax.media.opengl.GLUniformData;

<<<<<<< HEAD
=======
import jogamp.graph.curve.opengl.RegionFactory;
>>>>>>> b58d6d6c
import jogamp.graph.font.FontInt;
import jogamp.graph.geom.plane.AffineTransform;
import jogamp.graph.geom.plane.Path2D;
import jogamp.graph.geom.plane.PathIterator;

<<<<<<< HEAD
=======

import com.jogamp.graph.curve.OutlineShape;
>>>>>>> b58d6d6c
import com.jogamp.graph.curve.Region;
import com.jogamp.graph.curve.opengl.GLRegion;
import com.jogamp.graph.curve.opengl.RenderState;
import com.jogamp.graph.font.Font;
import com.jogamp.opengl.util.glsl.ShaderState;

import java.util.Collection;

/**
 * This class manages a data set of triangles and vertices into the
 * JOGL data path into Region.  It supports two primary APIs, the low
 * level GlyphShape API and the high level CharSequence API.
 * 
 * <br><i>List of GlyphShape</i><br>
 * 
 * The List of GlyphShape API is independent of the Char Sequence /
 * String Builder API, as a low level API employed primarily by this
 * class internally, and available to subclasses interested in
 * alternative approaches into the data path into Region.
 * 
 * A GlyphShape is completely formed and considered immutable when it
 * is added to this list.
 * 
 * <br><i>Char Sequence</i><br>
 * 
 * The Char Sequence / String Builder API is an editor interface
 * intended for use by UI Components.  It operates on the data path
 * for subsequent indempotent-safe calls to the generateRegion and
 * renderString3D methods.
 * 
 */
public class GlyphString
    extends ArrayList<GlyphShape>
    implements CharSequence
{

<<<<<<< HEAD
    private TextRenderer renderer;
    private AffineTransform transform;
    private FontInt font;
    private int fontSize;
    private String fontname;
    private StringBuilder string;
    private Region region;
    /*
     * Cache object, at least until we expose 'transform'.
     */    
    private Vertex origin;
    /**
     * Require generateRegion for Region (clear).  Edits not captured
     * by Region are those that drop triangles or vertices.
     */
    private boolean dirty;


=======
public class GlyphString {
    /** Static font size for all default font OutlineShape generations via {@link #createString(OutlineShape, Factory, Font, String)}.
     * <p>The actual font size shall be accomplished by the GL PMV matrix.</p>
     */
    public static final int STATIC_FONT_SIZE = 10;
    
    private ArrayList<GlyphShape> glyphs = new ArrayList<GlyphShape>();
    private CharSequence str;
    private String fontname;
    private GLRegion region;
    
    private SVertex origin = new SVertex();
>>>>>>> b58d6d6c

    /**
     * <p>Uses {@link #STATIC_FONT_SIZE}.</p>
     * <p>No caching is performed.</p>
     * 
     * @param shape is not null, add all {@link GlyphShape}'s {@link Outline} to this instance.
     * @param vertexFactory
     * @param font
     * @param str
     * @return the created {@link GlyphString} instance
     */
    public static GlyphString createString(OutlineShape shape, Factory<? extends Vertex> vertexFactory, Font font, String str) {
        return createString(shape, vertexFactory, font, STATIC_FONT_SIZE, str); 
    }
    
    /**
     * <p>No caching is performed.</p>
     * 
     * @param shape is not null, add all {@link GlyphShape}'s {@link Outline} to this instance.
     * @param vertexFactory
     * @param font
     * @param size
     * @param str
     * @return the created {@link GlyphString} instance
     */
    public static GlyphString createString(OutlineShape shape, Factory<? extends Vertex> vertexFactory, Font font, int fontSize, String str) {
        AffineTransform affineTransform = new AffineTransform(vertexFactory);
        
        Path2D[] paths = new Path2D[str.length()];
        ((FontInt)font).getPaths(str, fontSize, affineTransform, paths);
        
        GlyphString glyphString = new GlyphString(font.getName(Font.NAME_UNIQUNAME), str);
        glyphString.createfromFontPath(vertexFactory, paths, affineTransform);
        if(null != shape) {
            for(int i=0; i<glyphString.glyphs.size(); i++) {
                shape.addOutlineShape(glyphString.glyphs.get(i).getShape());
            }    
        }
        return glyphString;
    }
    
    /** Create a new GlyphString object
     * @param renderer {@link TextRenderer} context
     * @param font {@link Font} to be used
     * @param size Font size in pixels
     * @param string {@link CharSequence} to be created
     */
    public GlyphString(TextRenderer renderer, Font font, int size, CharSequence string){
        super();
        if (null != renderer && (font instanceof FontInt) && 0 < size){
            this.renderer = renderer;
            this.font = (FontInt)font;
            this.fontSize = size;
            this.fontname = font.getName(Font.NAME_UNIQUNAME);
            this.transform = new AffineTransform(renderer.getRenderState().getPointFactory());
            if (null != string){
                final int strlen = string.length();
                if (0 < strlen){
                    this.string = new StringBuilder(string);

                    Path2D[] paths = new Path2D[strlen];
                    ((FontInt)font).getPaths(string, size, this.transform, paths);
                    this.add(paths);
                }
                else
                    this.string = new StringBuilder();
            }
            else
                this.string = new StringBuilder();
        }
        else
            throw new IllegalArgumentException();
    }


    public String getString(){
        return this.string.toString();
    }    
    public void addGlyphShape(GlyphShape glyph){
        this.add(glyph);
    }
    /**
     * @return Require call to {@link #generateRegion} to capture edits
     */
    public boolean isDirty(){
        return this.dirty;
    }
    /** Creates curve based Glyphs from Font paths
     * 
     * @param paths a list that defines the outline
     * @return Modified this list
     */
    public boolean add(Path2D... paths) {
        boolean mod = false;
        if (null != paths){
            Factory<? extends Vertex> pointFactory = this.renderer.getRenderState().getPointFactory();

            final int numGlyps = paths.length;

            for (int index=0;index<numGlyps;index++){
                if ( null != paths[index]){

                    PathIterator iterator = paths[index].iterator(this.transform);

                    GlyphShape glyphShape = new GlyphShape(pointFactory, iterator);
            
                    if ( 2 < glyphShape.getNumVertices()) {

                        mod = (this.add(glyphShape) || mod);
                    }
                }
            }
        }
        return mod;
    }
<<<<<<< HEAD

    /**
     * Region data set
     * Vertices get IDs externally -- in Triangulation or Region.
     * 
     * @return Triangulation for glyph string
     */    
    protected ArrayList<Triangle> triangulate(){
        ArrayList<Triangle> triangles = new ArrayList<Triangle>();
        for(GlyphShape glyph: this){
            ArrayList<Triangle> tris = glyph.triangulate();

            triangles.addAll(tris);
        }
        return triangles;
    }

    /**
     * Region data set
     * @return Vertices require IDs
     */    
    protected ArrayList<Vertex> vertices(){
        if (null != this.region){
            int numVertices = this.region.getNumVertices();
            ArrayList<Vertex> re = new ArrayList<Vertex>();
            for(GlyphShape glyph: this){
                ArrayList<Vertex> gVertices = glyph.getVertices();
                for(Vertex vert: gVertices){
                    vert.setId(numVertices++);
                }
                re.addAll(gVertices);
            }
            return re;
        }
        else
            throw new IllegalStateException();
    }
    
    /** Generate a OGL Region to represent this Object.
     * @param gl the GLContext which the region is defined by.
     * @param rs the rendering context
     * @param type Region rendering type, single or two pass
     */
    public void generateRegion(GL2ES2 gl, RenderState rs, int type){

        if (null == this.region){

            this.region = RegionFactory.create(rs, type);
            this.region.setFlipped(true);
            /*
             */        
            ArrayList<Triangle> tris = this.triangulate();
            this.region.addTriangles(tris);
            /*
             */
            ArrayList<Vertex> vers = this.vertices();
            this.region.addVertices(vers);
            /*
             */
            this.region.update(gl);

            this.dirty = false;
        }
        else if (this.dirty){

            this.region.clear();
            /*
             */        
            ArrayList<Triangle> tris = this.triangulate();
            this.region.addTriangles(tris);
            /*
             */
            ArrayList<Vertex> vers = this.vertices();
            this.region.addVertices(vers);
            /*
             */
            this.region.update(gl);

            this.dirty = false;
        }
        else if (this.region.isDirty()){
            /*
             * clean the region
             */
            this.region.update(gl);
        }
=======
    
    /** Generate a OGL Region to represent this Object.
     * @param gl the current gl object
     * @param rs the current attached RenderState
     * @param renderModes bit-field of modes, e.g. {@link Region#VARIABLE_CURVE_WEIGHT_BIT}, {@link Region#TWO_PASS_RENDERING_BIT} 
     */
    public GLRegion createRegion(GL2ES2 gl, int renderModes){
        region = RegionFactory.create(renderModes);
        // region.setFlipped(true);
        
        int numVertices = region.getNumVertices();
        
        for(int i=0; i< glyphs.size(); i++) {
            final GlyphShape glyph = glyphs.get(i);
            ArrayList<Triangle> gtris = glyph.triangulate();
            region.addTriangles(gtris);
            
            final ArrayList<Vertex> gVertices = glyph.getVertices();
            for(int j=0; j<gVertices.size(); j++) {
                final Vertex gVert = gVertices.get(j);
                gVert.setId(numVertices++);
                region.addVertex(gVert);
            }
        }
        return region;
>>>>>>> b58d6d6c
    }

    /** Generate a Hashcode for this object 
     * @return a string defining the hashcode
     */
    public String getTextHashCode(){
        return "" + fontname.hashCode() + this.hashCode();
    }

    /** Render the Object based using the associated Region
     *  previously generated.
     */
    public void renderString3D(GL2ES2 gl) {
        region.draw(gl, null, 0, 0, 0);
    }
    /** Render the Object based using the associated Region
     *  previously generated.
     */
    public void renderString3D(GL2ES2 gl, RenderState rs, int vp_width, int vp_height, int size) {
        region.draw(gl, rs, vp_width, vp_height, size);
    }
    
    /** Get the Origin of this GlyphString
     * @return 
     */
    public Vertex getOrigin() {
        Vertex origin = this.origin;
        if (null == origin){
            origin = new SVertex(this.transform.getTranslateX(),this.transform.getTranslateY(),0.0f,false);
            this.origin = origin;
        }
        return origin;
    }

    /** Destroy the associated OGL objects
     * @param rs the current attached RenderState
     */
<<<<<<< HEAD
    public void destroy(GL2ES2 gl, RenderState rs){
        if (null != this.region){
            try {
                this.region.destroy(gl, rs);
            }
            finally {
                this.region = null;
                this.dirty = false;
            }
        }
=======
    public void destroy(GL2ES2 gl, RenderState rs) {
        if(null != gl && null != rs) {
            region.destroy(gl, rs);
            region = null;
        } else if(null != region) {
            throw new InternalError("destroy called w/o GL context, but has a region");
        }
        glyphs.clear();
>>>>>>> b58d6d6c
    }
    
    public AABBox getBounds(){
        if (null != this.region)
            return this.region.getBounds();
        else {
            /*
             * Expected to be used once but not twice before we have a
             * region
             */
            AABBox bbox = new AABBox();
            for (GlyphShape glyph: this){
                bbox.resize(glyph.getBounds());
            }
            return bbox;
        }
    }
    /*
     * List of GlyphShape
     */
    @Override
    public boolean add(GlyphShape gs){

        if (super.add(gs)){

            if (null != this.region && (!this.dirty)){
                /*
                 * Region becomes dirty while GlyphString remains clean
                 */
                this.region.addTriangles(gs.triangulate());

                ArrayList<Vertex> gVertices = gs.getVertices();
                {
                    int numVertices = this.region.getNumVertices();
                    for(Vertex vert: gVertices){
                        vert.setId(numVertices++);
                    }
                }
                this.region.addVertices(gVertices);
            }
            return true;
        }
        else
            return false;
    }
    /**
     * Insert
     */
    @Override
    public void add(int index, GlyphShape glyphShape) {
        if (null != glyphShape)
            super.add(index,glyphShape);
        else
            throw new IllegalArgumentException();
    }
    /**
     * Replace
     */
    @Override
    public GlyphShape set(int index, GlyphShape gs) {
        if (null != gs){
            this.dirty = (null != this.region); // (old != new)
            return super.set(index,gs);
        }
        else
            throw new IllegalArgumentException();
    }
    @Override
    public boolean addAll(Collection<? extends GlyphShape> c) {
        if (c.isEmpty())
            return false;
        else if (null == this.region || this.dirty){

            return super.addAll(c);
        }
        else {
            boolean mod = false;
            for (GlyphShape gs: c){

                mod = (this.add(gs) || mod);
            }
            return mod;
        }
    }
    @Override
    public boolean addAll(int index, Collection<? extends GlyphShape> c) {
        if (c.isEmpty())
            return false;
        else if (null == this.region || this.dirty){

            return super.addAll(index,c);
        }
        else {

            for (GlyphShape gs: c){

                this.add(index++,gs);
            }
            return true;
        }
    }
    @Override
    public GlyphShape remove(int idx) {
        GlyphShape gs = super.remove(idx);
        if (null != gs)
            this.dirty = true;
        return gs;
    }
    @Override
    public boolean remove(Object o) {
        boolean mod = super.remove(o);
        if (mod)
            this.dirty = true;
        return mod;
    }
    @Override
    public void clear(){
        this.dirty = (null != this.region);
        this.string.setLength(0);
        super.clear();
    }
    public boolean isNotEmpty(){
        return (0 < this.size());
    }
    /*
     * CharSequence / StringBuilder
     */
    /**
     * @return Char Sequence length
     */
    @Override
    public int length(){
        return this.string.length();
    }
    /**
     * @return Char Sequence element
     */
    @Override
    public char charAt(int idx){
        return this.string.charAt(idx);
    }
    /**
     * @return Char Sequence element
     */
    @Override
    public GlyphString subSequence(int start, int end){

        return new GlyphString(this.renderer,this.font,this.fontSize,this.string.subSequence(start,end));
    }
    /*
     * Object
     * 
     * Not defining hashCode or equals for instance object identity
     */
    /**
     * @return Clone requiring generateRegion
     * @see #generateRegion
     */
    @Override
    public GlyphString clone(){
        GlyphString clone = (GlyphString)super.clone();
        clone.region = null;
        clone.dirty = false;
        clone.transform = clone.transform.clone();
        return clone;
    }
    @Override
    public String toString(){
        return this.string.toString();
    }
}<|MERGE_RESOLUTION|>--- conflicted
+++ resolved
@@ -27,42 +27,28 @@
  */
 package jogamp.graph.curve.text;
 
-import java.util.ArrayList;
-
-<<<<<<< HEAD
+import jogamp.graph.curve.opengl.RegionFactory;
+import jogamp.graph.font.FontInt;
+import jogamp.graph.geom.plane.AffineTransform;
+import jogamp.graph.geom.plane.Path2D;
+import jogamp.graph.geom.plane.PathIterator;
+
+import com.jogamp.graph.curve.OutlineShape;
+import com.jogamp.graph.curve.opengl.GLRegion;
+import com.jogamp.graph.curve.opengl.RenderState;
 import com.jogamp.graph.curve.opengl.TextRenderer;
-=======
 import com.jogamp.graph.font.Font;
->>>>>>> b58d6d6c
 import com.jogamp.graph.geom.AABBox;
 import com.jogamp.graph.geom.Vertex;
 import com.jogamp.graph.geom.Triangle;
 import com.jogamp.graph.geom.Vertex.Factory;
 import com.jogamp.graph.geom.opengl.SVertex;
+import com.jogamp.opengl.util.glsl.ShaderState;
 
 import javax.media.opengl.GL2ES2;
 import javax.media.opengl.GLUniformData;
 
-<<<<<<< HEAD
-=======
-import jogamp.graph.curve.opengl.RegionFactory;
->>>>>>> b58d6d6c
-import jogamp.graph.font.FontInt;
-import jogamp.graph.geom.plane.AffineTransform;
-import jogamp.graph.geom.plane.Path2D;
-import jogamp.graph.geom.plane.PathIterator;
-
-<<<<<<< HEAD
-=======
-
-import com.jogamp.graph.curve.OutlineShape;
->>>>>>> b58d6d6c
-import com.jogamp.graph.curve.Region;
-import com.jogamp.graph.curve.opengl.GLRegion;
-import com.jogamp.graph.curve.opengl.RenderState;
-import com.jogamp.graph.font.Font;
-import com.jogamp.opengl.util.glsl.ShaderState;
-
+import java.util.ArrayList;
 import java.util.Collection;
 
 /**
@@ -84,7 +70,7 @@
  * 
  * The Char Sequence / String Builder API is an editor interface
  * intended for use by UI Components.  It operates on the data path
- * for subsequent indempotent-safe calls to the generateRegion and
+ * for subsequent indempotent-safe calls to the createRegion and
  * renderString3D methods.
  * 
  */
@@ -92,102 +78,56 @@
     extends ArrayList<GlyphShape>
     implements CharSequence
 {
-
-<<<<<<< HEAD
-    private TextRenderer renderer;
+    /** Static font size for all default font OutlineShape generations via {@link #createString(OutlineShape, Factory, Font, String)}.
+     * <p>The actual font size shall be accomplished by the GL PMV matrix.</p>
+     */
+    public static final int STATIC_FONT_SIZE = 10;
+
+
+
+    private Factory<? extends Vertex> factory;
     private AffineTransform transform;
     private FontInt font;
     private int fontSize;
     private String fontname;
     private StringBuilder string;
-    private Region region;
+    private GLRegion region;
     /*
      * Cache object, at least until we expose 'transform'.
      */    
     private Vertex origin;
     /**
-     * Require generateRegion for Region (clear).  Edits not captured
+     * Require createRegion for Region (clear).  Edits not captured
      * by Region are those that drop triangles or vertices.
      */
     private boolean dirty;
 
-
-=======
-public class GlyphString {
-    /** Static font size for all default font OutlineShape generations via {@link #createString(OutlineShape, Factory, Font, String)}.
-     * <p>The actual font size shall be accomplished by the GL PMV matrix.</p>
-     */
-    public static final int STATIC_FONT_SIZE = 10;
-    
-    private ArrayList<GlyphShape> glyphs = new ArrayList<GlyphShape>();
-    private CharSequence str;
-    private String fontname;
-    private GLRegion region;
-    
-    private SVertex origin = new SVertex();
->>>>>>> b58d6d6c
-
-    /**
-     * <p>Uses {@link #STATIC_FONT_SIZE}.</p>
-     * <p>No caching is performed.</p>
-     * 
-     * @param shape is not null, add all {@link GlyphShape}'s {@link Outline} to this instance.
-     * @param vertexFactory
-     * @param font
-     * @param str
-     * @return the created {@link GlyphString} instance
-     */
-    public static GlyphString createString(OutlineShape shape, Factory<? extends Vertex> vertexFactory, Font font, String str) {
-        return createString(shape, vertexFactory, font, STATIC_FONT_SIZE, str); 
-    }
-    
-    /**
-     * <p>No caching is performed.</p>
-     * 
-     * @param shape is not null, add all {@link GlyphShape}'s {@link Outline} to this instance.
-     * @param vertexFactory
-     * @param font
-     * @param size
-     * @param str
-     * @return the created {@link GlyphString} instance
-     */
-    public static GlyphString createString(OutlineShape shape, Factory<? extends Vertex> vertexFactory, Font font, int fontSize, String str) {
-        AffineTransform affineTransform = new AffineTransform(vertexFactory);
-        
-        Path2D[] paths = new Path2D[str.length()];
-        ((FontInt)font).getPaths(str, fontSize, affineTransform, paths);
-        
-        GlyphString glyphString = new GlyphString(font.getName(Font.NAME_UNIQUNAME), str);
-        glyphString.createfromFontPath(vertexFactory, paths, affineTransform);
-        if(null != shape) {
-            for(int i=0; i<glyphString.glyphs.size(); i++) {
-                shape.addOutlineShape(glyphString.glyphs.get(i).getShape());
-            }    
-        }
-        return glyphString;
-    }
     
     /** Create a new GlyphString object
      * @param renderer {@link TextRenderer} context
      * @param font {@link Font} to be used
-     * @param size Font size in pixels
+     * @param size Optional font size in pixels
      * @param string {@link CharSequence} to be created
      */
-    public GlyphString(TextRenderer renderer, Font font, int size, CharSequence string){
+    public GlyphString(Factory<? extends Vertex> factory, Font font, int size, CharSequence string){
         super();
-        if (null != renderer && (font instanceof FontInt) && 0 < size){
-            this.renderer = renderer;
+        if (null != factory && font instanceof FontInt){
+            this.factory = factory;
             this.font = (FontInt)font;
-            this.fontSize = size;
+            if (0 < size)
+                this.fontSize = size;
+            else
+                this.fontSize = STATIC_FONT_SIZE;
+
             this.fontname = font.getName(Font.NAME_UNIQUNAME);
-            this.transform = new AffineTransform(renderer.getRenderState().getPointFactory());
+            this.transform = new AffineTransform(factory);
             if (null != string){
                 final int strlen = string.length();
                 if (0 < strlen){
                     this.string = new StringBuilder(string);
 
                     Path2D[] paths = new Path2D[strlen];
-                    ((FontInt)font).getPaths(string, size, this.transform, paths);
+                    ((FontInt)font).getPaths(string, this.fontSize, this.transform, paths);
                     this.add(paths);
                 }
                 else
@@ -208,7 +148,7 @@
         this.add(glyph);
     }
     /**
-     * @return Require call to {@link #generateRegion} to capture edits
+     * @return Require call to {@link #createRegion} to capture edits
      */
     public boolean isDirty(){
         return this.dirty;
@@ -221,7 +161,6 @@
     public boolean add(Path2D... paths) {
         boolean mod = false;
         if (null != paths){
-            Factory<? extends Vertex> pointFactory = this.renderer.getRenderState().getPointFactory();
 
             final int numGlyps = paths.length;
 
@@ -230,7 +169,7 @@
 
                     PathIterator iterator = paths[index].iterator(this.transform);
 
-                    GlyphShape glyphShape = new GlyphShape(pointFactory, iterator);
+                    GlyphShape glyphShape = new GlyphShape(this.factory, iterator);
             
                     if ( 2 < glyphShape.getNumVertices()) {
 
@@ -241,7 +180,6 @@
         }
         return mod;
     }
-<<<<<<< HEAD
 
     /**
      * Region data set
@@ -280,16 +218,16 @@
             throw new IllegalStateException();
     }
     
-    /** Generate a OGL Region to represent this Object.
+    /** Create a OGL Region to represent this Object.
      * @param gl the GLContext which the region is defined by.
      * @param rs the rendering context
      * @param type Region rendering type, single or two pass
      */
-    public void generateRegion(GL2ES2 gl, RenderState rs, int type){
+    public GLRegion createRegion(GL2ES2 gl, RenderState rs, int type){
 
         if (null == this.region){
 
-            this.region = RegionFactory.create(rs, type);
+            this.region = RegionFactory.create(type);
             this.region.setFlipped(true);
             /*
              */        
@@ -301,7 +239,7 @@
             this.region.addVertices(vers);
             /*
              */
-            this.region.update(gl);
+            this.region.update(gl,rs);
 
             this.dirty = false;
         }
@@ -318,7 +256,7 @@
             this.region.addVertices(vers);
             /*
              */
-            this.region.update(gl);
+            this.region.update(gl,rs);
 
             this.dirty = false;
         }
@@ -326,35 +264,10 @@
             /*
              * clean the region
              */
-            this.region.update(gl);
-        }
-=======
-    
-    /** Generate a OGL Region to represent this Object.
-     * @param gl the current gl object
-     * @param rs the current attached RenderState
-     * @param renderModes bit-field of modes, e.g. {@link Region#VARIABLE_CURVE_WEIGHT_BIT}, {@link Region#TWO_PASS_RENDERING_BIT} 
-     */
-    public GLRegion createRegion(GL2ES2 gl, int renderModes){
-        region = RegionFactory.create(renderModes);
-        // region.setFlipped(true);
-        
-        int numVertices = region.getNumVertices();
-        
-        for(int i=0; i< glyphs.size(); i++) {
-            final GlyphShape glyph = glyphs.get(i);
-            ArrayList<Triangle> gtris = glyph.triangulate();
-            region.addTriangles(gtris);
-            
-            final ArrayList<Vertex> gVertices = glyph.getVertices();
-            for(int j=0; j<gVertices.size(); j++) {
-                final Vertex gVert = gVertices.get(j);
-                gVert.setId(numVertices++);
-                region.addVertex(gVert);
-            }
-        }
-        return region;
->>>>>>> b58d6d6c
+            this.region.update(gl,rs);
+        }
+
+        return this.region;
     }
 
     /** Generate a Hashcode for this object 
@@ -365,13 +278,13 @@
     }
 
     /** Render the Object based using the associated Region
-     *  previously generated.
+     *  previously created.
      */
     public void renderString3D(GL2ES2 gl) {
         region.draw(gl, null, 0, 0, 0);
     }
     /** Render the Object based using the associated Region
-     *  previously generated.
+     *  previously created.
      */
     public void renderString3D(GL2ES2 gl, RenderState rs, int vp_width, int vp_height, int size) {
         region.draw(gl, rs, vp_width, vp_height, size);
@@ -392,27 +305,20 @@
     /** Destroy the associated OGL objects
      * @param rs the current attached RenderState
      */
-<<<<<<< HEAD
     public void destroy(GL2ES2 gl, RenderState rs){
         if (null != this.region){
-            try {
-                this.region.destroy(gl, rs);
-            }
-            finally {
-                this.region = null;
-                this.dirty = false;
-            }
-        }
-=======
-    public void destroy(GL2ES2 gl, RenderState rs) {
-        if(null != gl && null != rs) {
-            region.destroy(gl, rs);
-            region = null;
-        } else if(null != region) {
-            throw new InternalError("destroy called w/o GL context, but has a region");
-        }
-        glyphs.clear();
->>>>>>> b58d6d6c
+            if (null != gl && null != rs){
+                try {
+                    this.region.destroy(gl, rs);
+                }
+                finally {
+                    this.region = null;
+                    this.clear();
+                }
+            }
+            else
+                throw new IllegalStateException("destroy called w/o GL context, but has a region");
+        }
     }
     
     public AABBox getBounds(){
@@ -560,7 +466,7 @@
     @Override
     public GlyphString subSequence(int start, int end){
 
-        return new GlyphString(this.renderer,this.font,this.fontSize,this.string.subSequence(start,end));
+        return new GlyphString(this.factory,this.font,this.fontSize,this.string.subSequence(start,end));
     }
     /*
      * Object
@@ -568,8 +474,8 @@
      * Not defining hashCode or equals for instance object identity
      */
     /**
-     * @return Clone requiring generateRegion
-     * @see #generateRegion
+     * @return Clone requiring createRegion
+     * @see #createRegion
      */
     @Override
     public GlyphString clone(){
