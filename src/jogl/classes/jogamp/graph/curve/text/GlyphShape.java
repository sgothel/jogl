/**
 * Copyright 2010 JogAmp Community. All rights reserved.
 *
 * Redistribution and use in source and binary forms, with or without modification, are
 * permitted provided that the following conditions are met:
 *
 *    1. Redistributions of source code must retain the above copyright notice, this list of
 *       conditions and the following disclaimer.
 *
 *    2. Redistributions in binary form must reproduce the above copyright notice, this list
 *       of conditions and the following disclaimer in the documentation and/or other materials
 *       provided with the distribution.
 *
 * THIS SOFTWARE IS PROVIDED BY JogAmp Community ``AS IS'' AND ANY EXPRESS OR IMPLIED
 * WARRANTIES, INCLUDING, BUT NOT LIMITED TO, THE IMPLIED WARRANTIES OF MERCHANTABILITY AND
 * FITNESS FOR A PARTICULAR PURPOSE ARE DISCLAIMED. IN NO EVENT SHALL JogAmp Community OR
 * CONTRIBUTORS BE LIABLE FOR ANY DIRECT, INDIRECT, INCIDENTAL, SPECIAL, EXEMPLARY, OR
 * CONSEQUENTIAL DAMAGES (INCLUDING, BUT NOT LIMITED TO, PROCUREMENT OF SUBSTITUTE GOODS OR
 * SERVICES; LOSS OF USE, DATA, OR PROFITS; OR BUSINESS INTERRUPTION) HOWEVER CAUSED AND ON
 * ANY THEORY OF LIABILITY, WHETHER IN CONTRACT, STRICT LIABILITY, OR TORT (INCLUDING
 * NEGLIGENCE OR OTHERWISE) ARISING IN ANY WAY OUT OF THE USE OF THIS SOFTWARE, EVEN IF
 * ADVISED OF THE POSSIBILITY OF SUCH DAMAGE.
 *
 * The views and conclusions contained in the software and documentation are those of the
 * authors and should not be interpreted as representing official policies, either expressed
 * or implied, of JogAmp Community.
 */
package jogamp.graph.curve.text;

import java.util.ArrayList;

import jogamp.graph.geom.plane.PathIterator;
import static jogamp.graph.geom.plane.PathIterator.*;

import com.jogamp.graph.geom.Vertex;
import com.jogamp.graph.geom.Triangle;

import com.jogamp.graph.curve.OutlineShape;
import com.jogamp.graph.math.Quaternion;

/**
 * 
 */
public class GlyphShape
    extends OutlineShape
{
    
    private Quaternion quat= null;
    private int numVertices = 0;

    
    /** Create a new Glyph shape
     * based on Parametric curve control polyline
     */
    public GlyphShape(Vertex.Factory<? extends Vertex> factory){
        super(factory);
    }
    
    /** Create a GlyphShape from a font Path Iterator
     * @param pathIterator the path iterator
     * 
     * @see PathIterator
     */
    public GlyphShape(Vertex.Factory<? extends Vertex> factory, PathIterator pathIterator){
        this(factory);
        
        if(null != pathIterator){
            while(!pathIterator.isDone()){
                float[] coords = new float[6];
                int segmentType = pathIterator.currentSegment(coords);
                this.addOutlineVerticesFromGlyphVector(coords, segmentType);

                pathIterator.next();
            }
        }
        this.transformOutlines(OutlineShape.VerticesState.QUADRATIC_NURBS);
    }
    

    
<<<<<<< HEAD
    private void addVertexToLastOutline(Vertex vertex){
        this.addVertex(vertex);
=======
    private void addVertexToLastOutline(Vertex vertex) {
    	//FIXME: assuming font outline comes in CW order
        shape.addVertex(0, vertex);
>>>>>>> b58d6d6c
    }
    
    private void addOutlineVerticesFromGlyphVector(float[] coords, int segmentType){
        switch(segmentType) {
            case PathIterator.SEG_MOVETO:
<<<<<<< HEAD
                addEmptyOutlineIfNot();
=======
                shape.addEmptyOutline();
>>>>>>> b58d6d6c
                addVertexToLastOutline(vertexFactory().create(coords, 0, 2, true));            
                numVertices++;
                break;
            case PathIterator.SEG_LINETO:
                addVertexToLastOutline(vertexFactory().create(coords, 0, 2, true));            
                numVertices++;
                break;
            case PathIterator.SEG_QUADTO:
                addVertexToLastOutline(vertexFactory().create(coords, 0, 2, false));
                addVertexToLastOutline(vertexFactory().create(coords, 2, 2, true));            
                numVertices+=2;
                break;
            case PathIterator.SEG_CUBICTO:
                addVertexToLastOutline(vertexFactory().create(coords, 0, 2, false));
                addVertexToLastOutline(vertexFactory().create(coords, 2, 2, false));
                addVertexToLastOutline(vertexFactory().create(coords, 4, 2, true));            
                numVertices+=3;
                break;
            case PathIterator.SEG_CLOSE:
                closeLastOutline();
                break;
            default:
                throw new IllegalArgumentException("Unhandled Segment Type: "+segmentType);
        }
    }
    
    public OutlineShape getShape() {
        return shape;
    }
    
    public int getNumVertices() {
        return numVertices;
    }
    
    /** Get the rotational Quaternion attached to this Shape
     * @return the Quaternion Object
     */
    public Quaternion getQuat() {
        return quat;
    }
    
    /** Set the Quaternion that shall defien the rotation
     * of this shape.
     * @param quat
     */
    public void setQuat(Quaternion quat) {
        this.quat = quat;
    }

    public GlyphShape clone(){
        GlyphShape clone = (GlyphShape)super.clone();
        if (null != clone.quat)
            clone.quat = clone.quat.clone();
        return clone;
    }

    /**
     * Clear and reinitialize.  Drop any quaternion.
     */
    @Override
    public void clear(){
        this.quat = null;
        this.numVertices = 0;
        super.clear();
    }
}<|MERGE_RESOLUTION|>--- conflicted
+++ resolved
@@ -78,24 +78,15 @@
     
 
     
-<<<<<<< HEAD
     private void addVertexToLastOutline(Vertex vertex){
+    	//FIXME: assuming font outline comes in CW order
         this.addVertex(vertex);
-=======
-    private void addVertexToLastOutline(Vertex vertex) {
-    	//FIXME: assuming font outline comes in CW order
-        shape.addVertex(0, vertex);
->>>>>>> b58d6d6c
     }
     
     private void addOutlineVerticesFromGlyphVector(float[] coords, int segmentType){
         switch(segmentType) {
             case PathIterator.SEG_MOVETO:
-<<<<<<< HEAD
                 addEmptyOutlineIfNot();
-=======
-                shape.addEmptyOutline();
->>>>>>> b58d6d6c
                 addVertexToLastOutline(vertexFactory().create(coords, 0, 2, true));            
                 numVertices++;
                 break;
@@ -123,7 +114,7 @@
     }
     
     public OutlineShape getShape() {
-        return shape;
+        return this;
     }
     
     public int getNumVertices() {
