/**
 * Copyright 2010 JogAmp Community. All rights reserved.
 *
 * Redistribution and use in source and binary forms, with or without modification, are
 * permitted provided that the following conditions are met:
 *
 *    1. Redistributions of source code must retain the above copyright notice, this list of
 *       conditions and the following disclaimer.
 *
 *    2. Redistributions in binary form must reproduce the above copyright notice, this list
 *       of conditions and the following disclaimer in the documentation and/or other materials
 *       provided with the distribution.
 *
 * THIS SOFTWARE IS PROVIDED BY JogAmp Community ``AS IS'' AND ANY EXPRESS OR IMPLIED
 * WARRANTIES, INCLUDING, BUT NOT LIMITED TO, THE IMPLIED WARRANTIES OF MERCHANTABILITY AND
 * FITNESS FOR A PARTICULAR PURPOSE ARE DISCLAIMED. IN NO EVENT SHALL JogAmp Community OR
 * CONTRIBUTORS BE LIABLE FOR ANY DIRECT, INDIRECT, INCIDENTAL, SPECIAL, EXEMPLARY, OR
 * CONSEQUENTIAL DAMAGES (INCLUDING, BUT NOT LIMITED TO, PROCUREMENT OF SUBSTITUTE GOODS OR
 * SERVICES; LOSS OF USE, DATA, OR PROFITS; OR BUSINESS INTERRUPTION) HOWEVER CAUSED AND ON
 * ANY THEORY OF LIABILITY, WHETHER IN CONTRACT, STRICT LIABILITY, OR TORT (INCLUDING
 * NEGLIGENCE OR OTHERWISE) ARISING IN ANY WAY OUT OF THE USE OF THIS SOFTWARE, EVEN IF
 * ADVISED OF THE POSSIBILITY OF SUCH DAMAGE.
 *
 * The views and conclusions contained in the software and documentation are those of the
 * authors and should not be interpreted as representing official policies, either expressed
 * or implied, of JogAmp Community.
 */
package com.jogamp.graph.curve;

import java.util.ArrayList;
import java.util.Collection;
import java.util.Collections;


import com.jogamp.graph.geom.AABBox;
import com.jogamp.graph.geom.Outline;
import com.jogamp.graph.geom.Triangle;
import com.jogamp.graph.geom.Vertex;
import com.jogamp.graph.math.VectorUtil;

import com.jogamp.graph.curve.tess.CDTriangulator2D;

/** A Generic shape objects which is defined by a list of Outlines.
 * This Shape can be transformed to Triangulations.
 * The list of triangles generated are render-able by a Region object.
 * The triangulation produced by this Shape will define the 
 * closed region defined by the outlines.
 * 
 * One or more OutlineShape Object can be associated to a region
 * this is left as a high-level representation of the Objects. For
 * optimizations, flexibility requirements for future features.
 * 
 * <br><br>
 * Example to creating an Outline Shape:
 * <pre>
      addVertex(...)
      addVertex(...)
      addVertex(...)
      addEmptyOutline()
      addVertex(...)
      addVertex(...)
      addVertex(...)
 * </pre>
 * 
 * The above will create two outlines each with three vertices. By adding these two outlines to 
 * the OutlineShape, we are stating that the combination of the two outlines represent the shape.
 * <br>
 * 
 * To specify that the shape is curved at a region, the on-curve flag should be set to false 
 * for the vertex that is in the middle of the curved region (if the curved region is defined by 3
 * vertices (quadratic curve).
 * <br>
 * In case the curved region is defined by 4 or more vertices the middle vertices should both have 
 * the on-curve flag set to false.
 * 
 * <br>Example: <br>
 * <pre>
      addVertex(0,0, true);
      addVertex(0,1, false);
      addVertex(1,1, false);
      addVertex(1,0, true);
 * </pre>
 * 
 * The above snippet defines a cubic nurbs curve where (0,1 and 1,1) 
 * do not belong to the final rendered shape.
 *  
 * <i>Implementation Notes:</i><br>
 * <ul>
 *    <li> The first vertex of any outline belonging to the shape should be on-curve</li>
 *    <li> Intersections between off-curved parts of the outline is not handled</li>
 * </ul>
 * 
 * @see Outline
 * @see Region
 */
public class OutlineShape 
    extends ArrayList<Outline>
    implements Comparable<OutlineShape>
{
  /**
    * Outline's vertices have undefined state until transformed.
    */
    public enum VerticesState {
        UNDEFINED(0), QUADRATIC_NURBS(1);

        public final int state;

        VerticesState(int state){
            this.state = state;
        }
    } 
    
    public static final int DIRTY_BOUNDS = 1 << 0;
    
    private final Vertex.Factory<? extends Vertex> vertexFactory;
    private VerticesState outlineState;

    private AABBox bbox;

    /** dirty bits DIRTY_BOUNDS */
    private int dirtyBits;  
    
    /** Create a new Outline based Shape
     */
    public OutlineShape(Vertex.Factory<? extends Vertex> factory) {
        super();
        this.vertexFactory = factory;
        this.outlineState = VerticesState.UNDEFINED;
        this.bbox = new AABBox();
<<<<<<< HEAD
        this.dirtyBBox = false;
        this.addEmptyOutline();
    }


=======
        this.dirtyBits = 0;    
    }

    /** Clears all data and reset all states as if this instance was newly created */
    public void clear() {
        outlines.clear();
        outlines.add(new Outline());
        outlineState = VerticesState.UNDEFINED;
        bbox.reset();
        dirtyBits = 0;    
    }
    
>>>>>>> b58d6d6c
    /** Returns the associated vertex factory of this outline shape
     * @return Vertex.Factory object
     */
    public final Vertex.Factory<? extends Vertex> vertexFactory() { return vertexFactory; }

    public int getOutlineNumber() {
        return this.size();
    }
    
    /** Add a new empty {@link Outline} 
     * to the end of this shape's outline list.
     * <p>If the {@link #getLastOutline()} is empty already, no new one will be added.</p>
     * 
     * After a call to this function all new vertices added
     * will belong to the new outline
     */
    public void addEmptyOutline(){
<<<<<<< HEAD
        this.add(new Outline());
    }
    /** Add a new empty {@link Outline} to this shape if the last
     * outline is not empty (or does not exist).
     */
    public void addEmptyOutlineIfNot(){
        /*
         * Responsible for the semantics of "get last outline"
         */
        Outline outline = this.getLastOutline();
        if(null == outline || (!outline.isEmpty())){
            this.addEmptyOutline();
        }            
    }

    protected boolean removeLastOutlineIfEmpty(){
        boolean mod = false;
        if (this.isNotEmpty()){
            final int index = this.size()-1;
            final Outline last = this.get(index);
            if (null != last && last.isEmpty()){
                /*
                 * Not using 'this.remove' because the empty O/L won't dirty this shape 
                 */
                super.remove(index);
                mod = true;
            }
        }
        return mod;
    }

    /** Appends the {@link Outline} element to the end.
     * <p>A clean tail is ensured, ie no double empty Outlines. </p>
=======
        if( !getLastOutline().isEmpty() ) {
            outlines.add(new Outline());
        }
    }

    /** Appends the {@link Outline} element to the end,
     * ensuring a clean tail.
     * 
     * <p>A clean tail is ensured, no double empty Outlines are produced
     * and a pre-existing empty outline will be replaced with the given one. </p>
     * 
>>>>>>> b58d6d6c
     * @param outline Outline object to be added
     * @throws NullPointerException if the  {@link Outline} element is null 
     */
    public void addOutline(Outline outline) throws NullPointerException {
        this.add(outline);
    }

    /** Insert the {@link Outline} element at the given {@code position}.
<<<<<<< HEAD
     * <p>A clean tail is ensured, ie no double empty Outlines. </p>
=======
     * 
     * <p>If the {@code position} indicates the end of this list,
     * a clean tail is ensured, no double empty Outlines are produced
     * and a pre-existing empty outline will be replaced with the given one. </p>
     * 
>>>>>>> b58d6d6c
     * @param position of the added Outline
     * @param outline Outline object to be added
     * @throws NullPointerException if the  {@link Outline} element is null 
     * @throws IndexOutOfBoundsException if position is out of range (position < 0 || position > getOutlineNumber())
     */
    public void addOutline(int position, Outline outline) throws NullPointerException, IndexOutOfBoundsException {
<<<<<<< HEAD
        this.add(position,outline);
=======
        if (null == outline) {
            throw new NullPointerException("outline is null");
        }
        if( outlines.size() == position ) {
            final Outline lastOutline = getLastOutline();
            if( outline.isEmpty() && lastOutline.isEmpty() ) {
                return;
            }
            if( lastOutline.isEmpty() ) {
                outlines.set(position-1, outline);
                if( 0 == ( dirtyBits & DIRTY_BOUNDS ) ) {
                    bbox.resize(outline.getBounds());
                }
                return;
            }
        }
        outlines.add(position, outline);
        if( 0 == ( dirtyBits & DIRTY_BOUNDS ) ) {
            bbox.resize(outline.getBounds());
        }
    }

    /** Insert the {@link OutlineShape} elements of type {@link Outline}, .. at the end of this shape,
     * using {@link #addOutline(Outline)} for each element.
     * <p>Closes the current last outline via {@link #closeLastOutline()} before adding the new ones.</p>
     * @param outlineShape OutlineShape elements to be added.
     * @throws NullPointerException if the  {@link OutlineShape} is null 
     * @throws IndexOutOfBoundsException if position is out of range (position < 0 || position > getOutlineNumber())
     */
    public void addOutlineShape(OutlineShape outlineShape) throws NullPointerException {
        if (null == outlineShape) {
            throw new NullPointerException("OutlineShape is null");
        }
        closeLastOutline();
        for(int i=0; i<outlineShape.getOutlineNumber(); i++) {
            addOutline(outlineShape.getOutline(i));
        }
>>>>>>> b58d6d6c
    }
        
    /** Replaces the {@link Outline} element at the given {@code position}.
     * <p>Sets the bounding box dirty, hence a next call to {@link #getBounds()} will validate it.</p>
     * 
     * @param position of the replaced Outline
     * @param outline replacement Outline object 
     * @throws NullPointerException if the  {@link Outline} element is null 
     * @throws IndexOutOfBoundsException if position is out of range (position < 0 || position >= getOutlineNumber())
     */
    public void setOutline(int position, Outline outline) throws NullPointerException, IndexOutOfBoundsException {
        if (null == outline) {
            throw new NullPointerException("outline is null");
        }
<<<<<<< HEAD
        this.set(position, outline);
        dirtyBBox = true;
=======
        outlines.set(position, outline);
        dirtyBits |= DIRTY_BOUNDS;
>>>>>>> b58d6d6c
    }
    
    /** Removes the {@link Outline} element at the given {@code position}.
     * <p>Sets the bounding box dirty, hence a next call to {@link #getBounds()} will validate it.</p>
     * 
     * @param position of the to be removed Outline
     * @throws IndexOutOfBoundsException if position is out of range (position < 0 || position >= getOutlineNumber())
     */
    public final Outline removeOutline(int position) throws IndexOutOfBoundsException {
<<<<<<< HEAD
        dirtyBBox = true;        
        return this.remove(position);
=======
        dirtyBits |= DIRTY_BOUNDS;
        return outlines.remove(position);
>>>>>>> b58d6d6c
    }
        
    /** Get the last added outline to the list
     * of outlines that define the shape
     * @return the last outline
     */
    public final Outline getLastOutline(){
        if (this.isEmpty())
            return null;
        else
            return this.get(this.size()-1);
    }
    
    /** @return the {@code Outline} at {@code position} 
     * @throws IndexOutOfBoundsException if position is out of range (position < 0 || position >= getOutlineNumber())
     */
    public Outline getOutline(int position) throws IndexOutOfBoundsException {
        return this.get(position);
    }    
        
    /** Adds a vertex to the last open outline in the
     *  shape. 
     * @param v the vertex to be added to the OutlineShape
     */
    public final void addVertex(Vertex v){
        final Outline lo = getLastOutline();
<<<<<<< HEAD
        lo.add(v);
        if(!dirtyBBox) {
=======
        lo.addVertex(v);
        if( 0 == ( dirtyBits & DIRTY_BOUNDS ) ) {
            bbox.resize(lo.getBounds());
        }
    }
    
    /** Adds a vertex to the last open outline in the shape. 
     * at {@code position} 
     * @param position indx at which the vertex will be added 
     * @param v the vertex to be added to the OutlineShape
     */
    public final void addVertex(int position, Vertex v){
        final Outline lo = getLastOutline();
        lo.addVertex(position, v);
        if( 0 == ( dirtyBits & DIRTY_BOUNDS ) ) {
>>>>>>> b58d6d6c
            bbox.resize(lo.getBounds());
        }
    }

    /** Add a 2D {@link Vertex} to the last outline by defining the coordniate attribute
     * of the vertex. The 2D vertex will be represented as Z=0.
     * 
     * @param x the x coordinate
     * @param y the y coordniate
     * @param onCurve flag if this vertex is on the final curve or defines a curved region
     * of the shape around this vertex.
     */
    public final void addVertex(float x, float y, boolean onCurve) {
        addVertex(vertexFactory.create(x, y, 0f, onCurve));
    }

    /** Add a 3D {@link Vertex} to the last outline by defining the coordniate attribute
     * of the vertex.
     * @param x the x coordinate
     * @param y the y coordinate
     * @param z the z coordinate
     * @param onCurve flag if this vertex is on the final curve or defines a curved region
     * of the shape around this vertex.
     */
    public final void addVertex(float x, float y, float z, boolean onCurve) {
        addVertex(vertexFactory.create(x, y, z, onCurve));
    }

    /** Add a vertex to the last outline by passing a float array and specifying the 
     * offset and length in which. The attributes of the vertex are located. 
     * The attributes should be continuous (stride = 0).
     * Attributes which value are not set (when length less than 3) 
     * are set implicitly to zero.
     * @param coordsBuffer the coordinate array where the vertex attributes are to be picked from
     * @param offset the offset in the buffer to the x coordinate
     * @param length the number of attributes to pick from the buffer (maximum 3)
     * @param onCurve flag if this vertex is on the final curve or defines a curved region
     * of the shape around this vertex.
     */
    public final void addVertex(float[] coordsBuffer, int offset, int length, boolean onCurve) {
        addVertex(vertexFactory.create(coordsBuffer, offset, length, onCurve));
    }    

    /** Closes the last outline in the shape.
     * <p>If last vertex is not equal to first vertex.
     * A new temp vertex is added at the end which 
     * is equal to the first.</p>
     */
    public void closeLastOutline(){
        getLastOutline().setClosed(true);
    }

    /**
     * @return the outline's vertices state, {@link OutlineShape.VerticesState}
     */
    public final VerticesState getOutlineState() {
        return outlineState;
    }
        
    /** Ensure the outlines represent
     * the specified destinationType.
     * 
     * @param destinationType the target outline's vertices state. Currently only {@link OutlineShape.VerticesState#QUADRATIC_NURBS} are supported.
     */
    public void transformOutlines(VerticesState destinationType){
        if(outlineState != destinationType){
            if(destinationType == VerticesState.QUADRATIC_NURBS){
                transformOutlines2Quadratic();
            } else {
                throw new IllegalStateException("destinationType "+destinationType.name()+" not supported (currently "+outlineState.name()+")");
            }
        }
    }

    private void transformOutlines2Quadratic(){
        final int count = getOutlineNumber();
        for (int cc = 0; cc < count; cc++){            
            final Outline outline = getOutline(cc);
            int vertexNumberLessOne = outline.getVertexNumber() - 1;
            for(int i=0; i < vertexNumberLessOne; i++) {
                final Vertex currentVertex = outline.get(i);
                final Vertex nextVertex = outline.get(i+1);
                if ( !currentVertex.isOnCurve() && !nextVertex.isOnCurve() ) {
                    final float[] newCoords = VectorUtil.mid(currentVertex.getCoord(), nextVertex.getCoord());
                    final Vertex v = vertexFactory.create(newCoords, 0, 3, true);
                    v.setOnCurve(true);                    
                    i++;
                    vertexNumberLessOne++;
                    outline.add(i, v);
                }                
            }
            // Cut off last vertex (which is on-curve)
            // FIXME: original code skipped the last element (it _is_ unrelated to the xform above)
            // FIXME: understand why the last element produces artifacts in rendering
            if( vertexNumberLessOne >= 0 ) {
                outline.remove(vertexNumberLessOne);
            }                
        }
        outlineState = VerticesState.QUADRATIC_NURBS;
    }

    private void generateVertexIds(){
        int maxVertexId = 0;
        for(int i=0; i<this.size(); i++) {
            final ArrayList<Vertex> vertices = this.get(i).getVertices();
            for(Vertex vert:vertices){
                vert.setId(maxVertexId);
                maxVertexId++;
            }
        }
    }

    /** @return the list of concatenated vertices associated with all 
     * {@code Outline}s of this object
     */
    public ArrayList<Vertex> getVertices() {
        ArrayList<Vertex> vertices = new ArrayList<Vertex>();
        for(int i=0; i<this.size(); i++) {
            vertices.addAll(this.get(i).getVertices());
        }
        return vertices;
    }

    /**
     * Triangulate the {@link OutlineShape} generating a list of triangles
     * @return an arraylist of triangles representing the filled region
     * which is produced by the combination of the outlines
     */
<<<<<<< HEAD
    public ArrayList<Triangle> triangulate(){
        if(this.size() == 0){
=======
    public ArrayList<Triangle> triangulate() {
        if(outlines.size() == 0){
>>>>>>> b58d6d6c
            return null;
        }
        sortOutlines();
        generateVertexIds();

        CDTriangulator2D triangulator2d = new CDTriangulator2D();
<<<<<<< HEAD
        for(int index = 0; index< this.size();index++){
            Outline outline = this.get(index);
            triangulator2d.addCurve(outline);
=======
        for(int index = 0; index<outlines.size(); index++) {
            triangulator2d.addCurve(outlines.get(index));
>>>>>>> b58d6d6c
        }
        
        ArrayList<Triangle> triangles = triangulator2d.generateTriangulation();
        triangulator2d.reset();

        return triangles;
    }

    /** Sort the outlines from large
     *  to small depending on the AABox
     */
    private void sortOutlines() {
        Collections.sort(this);
        Collections.reverse(this);
    }
    
    /** Compare two outline shapes with Bounding Box area
     * as criteria. 
     * @see java.lang.Comparable#compareTo(java.lang.Object)
     */
    public final int compareTo(OutlineShape outline) {
        float size = getBounds().getSize();
        float newSize = outline.getBounds().getSize();
        if(size < newSize){
            return -1;
        }
        else if(size > newSize){
            return 1;
        }
        return 0;
    }
    
    private final void validateBoundingBox() {
        dirtyBits &= ~DIRTY_BOUNDS;
        bbox.reset();
        for (int i=0; i<this.size(); i++) {
            bbox.resize(this.get(i).getBounds());
        }
    }
         
    public final AABBox getBounds() {
        if( 0 == ( dirtyBits & DIRTY_BOUNDS ) ) {
            validateBoundingBox();
        }
        return bbox;
    }    
    /** Adds an {@link Outline} to the OutlineShape object.  If the
     * last outline in this shape is empty, it will replace that last
     * Outline with the new one.
     * @param outline an Outline object
     */
    @Override
    public boolean add(Outline outline){
        if (null != outline){
            boolean mod = false;
            mod = this.removeLastOutlineIfEmpty();
            if(!dirtyBBox) {
                bbox.resize(outline.getBounds());
            }
            return (super.add(outline) || mod);
        }
        else
            throw new IllegalArgumentException();
    }
    /**
     * Insert
     */
    @Override
    public void add(int index, Outline outline) {
        if (null != outline){
            this.removeLastOutlineIfEmpty();
            if(!dirtyBBox) {
                bbox.resize(outline.getBounds());
            }
            super.add(index,outline);
        }
        else
            throw new IllegalArgumentException();
    }
    @Override
    public boolean addAll(Collection<? extends Outline> c) {
        if (c.isEmpty())
            return false;
        else {
            boolean mod = false;

            for (Outline outline: c){
                mod = (this.add(outline) || mod);
            }
            return mod;
        }
    }
    @Override
    public boolean addAll(int index, Collection<? extends Outline> c) {
        if (c.isEmpty())
            return false;
        else {
            boolean mod = false;

            for (Outline outline: c){

                this.add(index++,outline);
                mod = true;
            }
            return mod;
        }
    }
    /**
     * Replace
     */
    @Override
    public Outline set(int index, Outline outline){

        if (null != outline){

            this.dirtyBBox = true;

            return super.set(index,outline);
        }
        else
            throw new IllegalArgumentException();
    }
    @Override
    public Outline remove(int index){

        this.dirtyBBox = true;

        return super.remove(index);
    }
    @Override
    public boolean remove(Object outline){

        this.dirtyBBox = true;

        return super.remove(outline);
    }
    /**
     * Clear and reinitialize vertices state.
     */
    @Override
    public void clear(){
        super.clear();
        this.outlineState = VerticesState.UNDEFINED;
        this.bbox.reset();
        this.dirtyBBox = false;    
    }
    public boolean isNotEmpty(){
        return (0 < this.size());
    }
    public boolean replace(Outline outlineOld, Outline outlineNew){
        return (outlineOld == this.set(this.indexOf(outlineOld),outlineNew));
    }

    /**
     * @param obj the Object to compare this OutlineShape with
     * @return true if {@code obj} is an OutlineShape, not null, 
     *                 same outlineState, equal bounds and equal outlines in the same order 
     */
    public boolean equals(Object obj) {
        if( obj == this) {
            return true;
        }
        if( null == obj || !(obj instanceof OutlineShape) ) {
            return false;
        }        
        final OutlineShape o = (OutlineShape) obj;
        if(getOutlineState() != o.getOutlineState()) {
            return false;
        }
        if(getOutlineNumber() != o.getOutlineNumber()) {
            return false;
        }
        if( !getBounds().equals( o.getBounds() ) ) {
            return false;
        }
        for (int i=getOutlineNumber()-1; i>=0; i--) {
            if( ! getOutline(i).equals( o.getOutline(i) ) ) {
                return false;
            }
        }
        return true;
    }
    
    /**
<<<<<<< HEAD
     * @return A deep clone of this OutlineShape is constructed via
     * clone, clone clear, and then clone add (clone of each outline).
=======
     * @return deep clone of this OutlineShape w/o Region
>>>>>>> b58d6d6c
     */
    public OutlineShape clone() {
        OutlineShape clone = (OutlineShape) super.clone();

        clone.bbox = bbox.clone();

        clone.clear();

        for(int i=0; i<this.size(); i++) {
            clone.add(this.get(i).clone());
        }
<<<<<<< HEAD
        return clone;
    }           
=======
        return o;
    }                
>>>>>>> b58d6d6c
}
<|MERGE_RESOLUTION|>--- conflicted
+++ resolved
@@ -127,26 +127,20 @@
         this.vertexFactory = factory;
         this.outlineState = VerticesState.UNDEFINED;
         this.bbox = new AABBox();
-<<<<<<< HEAD
-        this.dirtyBBox = false;
         this.addEmptyOutline();
-    }
-
-
-=======
-        this.dirtyBits = 0;    
-    }
+        this.dirtyBits = 0;
+    }
+
 
     /** Clears all data and reset all states as if this instance was newly created */
     public void clear() {
-        outlines.clear();
-        outlines.add(new Outline());
+        super.clear();
         outlineState = VerticesState.UNDEFINED;
         bbox.reset();
-        dirtyBits = 0;    
-    }
-    
->>>>>>> b58d6d6c
+        this.addEmptyOutline();
+        dirtyBits = 0;
+    }
+    
     /** Returns the associated vertex factory of this outline shape
      * @return Vertex.Factory object
      */
@@ -164,8 +158,7 @@
      * will belong to the new outline
      */
     public void addEmptyOutline(){
-<<<<<<< HEAD
-        this.add(new Outline());
+        this.addEmptyOutlineIfNot();
     }
     /** Add a new empty {@link Outline} to this shape if the last
      * outline is not empty (or does not exist).
@@ -176,7 +169,7 @@
          */
         Outline outline = this.getLastOutline();
         if(null == outline || (!outline.isEmpty())){
-            this.addEmptyOutline();
+            this.add(new Outline());
         }            
     }
 
@@ -196,85 +189,51 @@
         return mod;
     }
 
-    /** Appends the {@link Outline} element to the end.
-     * <p>A clean tail is ensured, ie no double empty Outlines. </p>
-=======
-        if( !getLastOutline().isEmpty() ) {
-            outlines.add(new Outline());
-        }
-    }
-
     /** Appends the {@link Outline} element to the end,
      * ensuring a clean tail.
      * 
      * <p>A clean tail is ensured, no double empty Outlines are produced
      * and a pre-existing empty outline will be replaced with the given one. </p>
      * 
->>>>>>> b58d6d6c
      * @param outline Outline object to be added
-     * @throws NullPointerException if the  {@link Outline} element is null 
-     */
-    public void addOutline(Outline outline) throws NullPointerException {
+     * @throws IllegalArgumentException if the  {@link Outline} element is null 
+     */
+    public void addOutline(Outline outline) throws IllegalArgumentException {
         this.add(outline);
     }
 
     /** Insert the {@link Outline} element at the given {@code position}.
-<<<<<<< HEAD
-     * <p>A clean tail is ensured, ie no double empty Outlines. </p>
-=======
      * 
      * <p>If the {@code position} indicates the end of this list,
      * a clean tail is ensured, no double empty Outlines are produced
      * and a pre-existing empty outline will be replaced with the given one. </p>
      * 
->>>>>>> b58d6d6c
      * @param position of the added Outline
      * @param outline Outline object to be added
-     * @throws NullPointerException if the  {@link Outline} element is null 
+     * @throws IllegalArgumentException if the  {@link Outline} element is null 
      * @throws IndexOutOfBoundsException if position is out of range (position < 0 || position > getOutlineNumber())
      */
-    public void addOutline(int position, Outline outline) throws NullPointerException, IndexOutOfBoundsException {
-<<<<<<< HEAD
+    public void addOutline(int position, Outline outline) throws IllegalArgumentException, IndexOutOfBoundsException {
         this.add(position,outline);
-=======
-        if (null == outline) {
-            throw new NullPointerException("outline is null");
-        }
-        if( outlines.size() == position ) {
-            final Outline lastOutline = getLastOutline();
-            if( outline.isEmpty() && lastOutline.isEmpty() ) {
-                return;
-            }
-            if( lastOutline.isEmpty() ) {
-                outlines.set(position-1, outline);
-                if( 0 == ( dirtyBits & DIRTY_BOUNDS ) ) {
-                    bbox.resize(outline.getBounds());
-                }
-                return;
-            }
-        }
-        outlines.add(position, outline);
-        if( 0 == ( dirtyBits & DIRTY_BOUNDS ) ) {
-            bbox.resize(outline.getBounds());
-        }
     }
 
     /** Insert the {@link OutlineShape} elements of type {@link Outline}, .. at the end of this shape,
      * using {@link #addOutline(Outline)} for each element.
      * <p>Closes the current last outline via {@link #closeLastOutline()} before adding the new ones.</p>
      * @param outlineShape OutlineShape elements to be added.
-     * @throws NullPointerException if the  {@link OutlineShape} is null 
+     * @throws IllegalArgumentException if the  {@link OutlineShape} is null 
      * @throws IndexOutOfBoundsException if position is out of range (position < 0 || position > getOutlineNumber())
      */
-    public void addOutlineShape(OutlineShape outlineShape) throws NullPointerException {
+    public void addOutlineShape(OutlineShape outlineShape) throws IllegalArgumentException {
         if (null == outlineShape) {
-            throw new NullPointerException("OutlineShape is null");
-        }
-        closeLastOutline();
-        for(int i=0; i<outlineShape.getOutlineNumber(); i++) {
-            addOutline(outlineShape.getOutline(i));
-        }
->>>>>>> b58d6d6c
+            throw new IllegalArgumentException("OutlineShape is null");
+        }
+        else {
+            closeLastOutline();
+            for(int i=0; i<outlineShape.getOutlineNumber(); i++) {
+                addOutline(outlineShape.getOutline(i));
+            }
+        }
     }
         
     /** Replaces the {@link Outline} element at the given {@code position}.
@@ -282,20 +241,12 @@
      * 
      * @param position of the replaced Outline
      * @param outline replacement Outline object 
-     * @throws NullPointerException if the  {@link Outline} element is null 
+     * @throws IllegalArgumentException if the  {@link Outline} element is null 
      * @throws IndexOutOfBoundsException if position is out of range (position < 0 || position >= getOutlineNumber())
      */
-    public void setOutline(int position, Outline outline) throws NullPointerException, IndexOutOfBoundsException {
-        if (null == outline) {
-            throw new NullPointerException("outline is null");
-        }
-<<<<<<< HEAD
+    public void setOutline(int position, Outline outline) throws IllegalArgumentException, IndexOutOfBoundsException {
+
         this.set(position, outline);
-        dirtyBBox = true;
-=======
-        outlines.set(position, outline);
-        dirtyBits |= DIRTY_BOUNDS;
->>>>>>> b58d6d6c
     }
     
     /** Removes the {@link Outline} element at the given {@code position}.
@@ -305,13 +256,8 @@
      * @throws IndexOutOfBoundsException if position is out of range (position < 0 || position >= getOutlineNumber())
      */
     public final Outline removeOutline(int position) throws IndexOutOfBoundsException {
-<<<<<<< HEAD
-        dirtyBBox = true;        
+
         return this.remove(position);
-=======
-        dirtyBits |= DIRTY_BOUNDS;
-        return outlines.remove(position);
->>>>>>> b58d6d6c
     }
         
     /** Get the last added outline to the list
@@ -338,10 +284,6 @@
      */
     public final void addVertex(Vertex v){
         final Outline lo = getLastOutline();
-<<<<<<< HEAD
-        lo.add(v);
-        if(!dirtyBBox) {
-=======
         lo.addVertex(v);
         if( 0 == ( dirtyBits & DIRTY_BOUNDS ) ) {
             bbox.resize(lo.getBounds());
@@ -357,7 +299,6 @@
         final Outline lo = getLastOutline();
         lo.addVertex(position, v);
         if( 0 == ( dirtyBits & DIRTY_BOUNDS ) ) {
->>>>>>> b58d6d6c
             bbox.resize(lo.getBounds());
         }
     }
@@ -407,7 +348,9 @@
      * is equal to the first.</p>
      */
     public void closeLastOutline(){
-        getLastOutline().setClosed(true);
+        Outline last = this.getLastOutline();
+        if (null != last)
+            last.setClosed(true);
     }
 
     /**
@@ -486,27 +429,17 @@
      * @return an arraylist of triangles representing the filled region
      * which is produced by the combination of the outlines
      */
-<<<<<<< HEAD
     public ArrayList<Triangle> triangulate(){
-        if(this.size() == 0){
-=======
-    public ArrayList<Triangle> triangulate() {
-        if(outlines.size() == 0){
->>>>>>> b58d6d6c
+        if(this.isEmpty()){
             return null;
         }
         sortOutlines();
         generateVertexIds();
 
         CDTriangulator2D triangulator2d = new CDTriangulator2D();
-<<<<<<< HEAD
         for(int index = 0; index< this.size();index++){
             Outline outline = this.get(index);
             triangulator2d.addCurve(outline);
-=======
-        for(int index = 0; index<outlines.size(); index++) {
-            triangulator2d.addCurve(outlines.get(index));
->>>>>>> b58d6d6c
         }
         
         ArrayList<Triangle> triangles = triangulator2d.generateTriangulation();
@@ -563,7 +496,7 @@
         if (null != outline){
             boolean mod = false;
             mod = this.removeLastOutlineIfEmpty();
-            if(!dirtyBBox) {
+            if(0 == (this.dirtyBits & DIRTY_BOUNDS)) {
                 bbox.resize(outline.getBounds());
             }
             return (super.add(outline) || mod);
@@ -578,7 +511,7 @@
     public void add(int index, Outline outline) {
         if (null != outline){
             this.removeLastOutlineIfEmpty();
-            if(!dirtyBBox) {
+            if(0 == (this.dirtyBits & DIRTY_BOUNDS)) {
                 bbox.resize(outline.getBounds());
             }
             super.add(index,outline);
@@ -622,9 +555,13 @@
 
         if (null != outline){
 
-            this.dirtyBBox = true;
-
-            return super.set(index,outline);
+            this.dirtyBits |= DIRTY_BOUNDS;
+
+            Outline re = super.set(index,outline);
+            if (null == re || re != outline || 0 != re.getBounds().compareTo(outline.getBounds()))
+                this.dirtyBits |= DIRTY_BOUNDS;
+
+            return re;
         }
         else
             throw new IllegalArgumentException();
@@ -632,27 +569,23 @@
     @Override
     public Outline remove(int index){
 
-        this.dirtyBBox = true;
-
-        return super.remove(index);
+        Outline re = super.remove(index);
+        if (null != re){
+            this.dirtyBits |= DIRTY_BOUNDS;
+        }
+        return re;
     }
     @Override
     public boolean remove(Object outline){
 
-        this.dirtyBBox = true;
-
-        return super.remove(outline);
-    }
-    /**
-     * Clear and reinitialize vertices state.
-     */
-    @Override
-    public void clear(){
-        super.clear();
-        this.outlineState = VerticesState.UNDEFINED;
-        this.bbox.reset();
-        this.dirtyBBox = false;    
-    }
+        if (super.remove(outline)){
+            this.dirtyBits |= DIRTY_BOUNDS;
+            return true;
+        }
+        else
+            return false;
+    }
+
     public boolean isNotEmpty(){
         return (0 < this.size());
     }
@@ -691,12 +624,7 @@
     }
     
     /**
-<<<<<<< HEAD
-     * @return A deep clone of this OutlineShape is constructed via
-     * clone, clone clear, and then clone add (clone of each outline).
-=======
-     * @return deep clone of this OutlineShape w/o Region
->>>>>>> b58d6d6c
+     * @return deep clone of this OutlineShape
      */
     public OutlineShape clone() {
         OutlineShape clone = (OutlineShape) super.clone();
@@ -708,11 +636,6 @@
         for(int i=0; i<this.size(); i++) {
             clone.add(this.get(i).clone());
         }
-<<<<<<< HEAD
         return clone;
-    }           
-=======
-        return o;
-    }                
->>>>>>> b58d6d6c
-}
+    }
+}