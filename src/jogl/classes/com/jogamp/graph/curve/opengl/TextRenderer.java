/**
 * Copyright 2010 JogAmp Community. All rights reserved.
 *
 * Redistribution and use in source and binary forms, with or without modification, are
 * permitted provided that the following conditions are met:
 *
 *    1. Redistributions of source code must retain the above copyright notice, this list of
 *       conditions and the following disclaimer.
 *
 *    2. Redistributions in binary form must reproduce the above copyright notice, this list
 *       of conditions and the following disclaimer in the documentation and/or other materials
 *       provided with the distribution.
 *
 * THIS SOFTWARE IS PROVIDED BY JogAmp Community ``AS IS'' AND ANY EXPRESS OR IMPLIED
 * WARRANTIES, INCLUDING, BUT NOT LIMITED TO, THE IMPLIED WARRANTIES OF MERCHANTABILITY AND
 * FITNESS FOR A PARTICULAR PURPOSE ARE DISCLAIMED. IN NO EVENT SHALL JogAmp Community OR
 * CONTRIBUTORS BE LIABLE FOR ANY DIRECT, INDIRECT, INCIDENTAL, SPECIAL, EXEMPLARY, OR
 * CONSEQUENTIAL DAMAGES (INCLUDING, BUT NOT LIMITED TO, PROCUREMENT OF SUBSTITUTE GOODS OR
 * SERVICES; LOSS OF USE, DATA, OR PROFITS; OR BUSINESS INTERRUPTION) HOWEVER CAUSED AND ON
 * ANY THEORY OF LIABILITY, WHETHER IN CONTRACT, STRICT LIABILITY, OR TORT (INCLUDING
 * NEGLIGENCE OR OTHERWISE) ARISING IN ANY WAY OUT OF THE USE OF THIS SOFTWARE, EVEN IF
 * ADVISED OF THE POSSIBILITY OF SUCH DAMAGE.
 *
 * The views and conclusions contained in the software and documentation are those of the
 * authors and should not be interpreted as representing official policies, either expressed
 * or implied, of JogAmp Community.
 */
package com.jogamp.graph.curve.opengl;

import java.util.ArrayList;
import java.util.HashMap;
import java.util.Iterator;

import javax.media.opengl.GL;
import javax.media.opengl.GL2ES2;

import jogamp.graph.curve.text.GlyphString;
import jogamp.graph.font.FontInt;
import jogamp.graph.geom.plane.AffineTransform;
import jogamp.graph.geom.plane.Path2D;

import com.jogamp.graph.curve.OutlineShape;
import com.jogamp.graph.font.Font;
import com.jogamp.graph.geom.Vertex;
import com.jogamp.graph.geom.Vertex.Factory;

public abstract class TextRenderer extends Renderer {
    /** 
     * Create a Hardware accelerated Text Renderer.
     * @param rs the used {@link RenderState} 
     * @param renderModes either {@link com.jogamp.graph.curve.opengl.GLRegion#SINGLE_PASS} or {@link com.jogamp.graph.curve.Region#TWO_PASS_RENDERING_BIT}
     */
    public static TextRenderer create(RenderState rs, int type) {
        return new jogamp.graph.curve.opengl.TextRendererImpl01(rs, type);
    }
    
    protected TextRenderer(RenderState rs, int type) {
        super(rs, type);
    }
    

    /** Render the String in 3D space wrt to the font provided at the position provided
     * the outlines will be generated, if not yet generated
     * @param gl the current GL state
     * @param font {@link Font} to be used
     * @param str text to be rendered 
     * @param position the lower left corner of the string 
     * @param fontSize font size
     * @param texSize texture size for multipass render
     * @throws Exception if TextRenderer not initialized
     */
    public abstract void drawString3D(GL2ES2 gl, Font font,
                                      String str, float[] position, int fontSize, int texSize);

    /**Create the resulting {@link GlyphString} that represents
     * the String wrt to the font.
     * @param font {@link Font} to be used
     * @param size font size
     * @param str {@link String} to be created
     * @return the resulting GlyphString inclusive the generated region
     */
    public GlyphString createString(GL2ES2 gl, Font font, int size, String str) {
        if(DEBUG_INSTANCE) {
            System.err.println("createString: "+getCacheSize()+"/"+getCacheLimit()+" - "+Font.NAME_UNIQUNAME + " - " + str + " - " + size);
        }
<<<<<<< HEAD
        
        GlyphString glyphString = new GlyphString(this, font, size, str);

        glyphString.generateRegion(gl, rs, renderType);
        
=======
        final GlyphString glyphString = GlyphString.createString(null, rs.getVertexFactory(), font, size, str);        
        glyphString.createRegion(gl, renderModes);        
>>>>>>> b58d6d6c
        return glyphString;
    }
    
    /** FIXME
   public void flushCache(GL2ES2 gl) {
       Iterator<GlyphString> iterator = stringCacheMap.values().iterator();
       while(iterator.hasNext()){
           GlyphString glyphString = iterator.next();
           glyphString.destroy(gl, rs);
       }
       stringCacheMap.clear();    
       stringCacheArray.clear();
   } */
   
   @Override
   protected void destroyImpl(GL2ES2 gl) {
       // fluchCache(gl) already called
       Iterator<GlyphString> iterator = stringCacheMap.values().iterator();
       while(iterator.hasNext()){
           GlyphString glyphString = iterator.next();
           glyphString.destroy(gl, rs);
       }
       stringCacheMap.clear();    
       stringCacheArray.clear();
   }
   
   /**
    * <p>Sets the cache limit for reusing GlyphString's and their Region.
    * Default is {@link #DEFAULT_CACHE_LIMIT}, -1 unlimited, 0 turns cache off, >0 limited </p>
    * 
    * <p>The cache will be validate when the next string rendering happens.</p>
    *  
    * @param newLimit new cache size
    * 
    * @see #DEFAULT_CACHE_LIMIT
    */
   public final void setCacheLimit(int newLimit ) { stringCacheLimit = newLimit; }
   
   /**
    * Sets the cache limit, see {@link #setCacheLimit(int)} and validates the cache.
    * 
    * @see #setCacheLimit(int)
    * 
    * @param gl current GL used to remove cached objects if required
    * @param newLimit new cache size
    */
   public final void setCacheLimit(GL2ES2 gl, int newLimit ) { stringCacheLimit = newLimit; validateCache(gl, 0); }
   
   /**
    * @return the current cache limit
    */
   public final int getCacheLimit() { return stringCacheLimit; }
   
   /** 
    * @return the current utilized cache size, <= {@link #getCacheLimit()}
    */
   public final int getCacheSize() { return stringCacheArray.size(); }
   
   protected final void validateCache(GL2ES2 gl, int space) {
       if ( getCacheLimit() > 0 ) {
           while ( getCacheSize() + space > getCacheLimit() ) {
               removeCachedGlyphString(gl, 0);
           }
       }
   }
   
   protected final GlyphString getCachedGlyphString(Font font, String str, int fontSize) {
       return stringCacheMap.get(getKey(font, str, fontSize));
   }

   protected final void addCachedGlyphString(GL2ES2 gl, Font font, String str, int fontSize, GlyphString glyphString) {
       if ( 0 != getCacheLimit() ) {
           final String key = getKey(font, str, fontSize);
           GlyphString oldGlyphString = stringCacheMap.put(key, glyphString);
           if ( null == oldGlyphString ) {
               // new entry ..
               validateCache(gl, 1);
               stringCacheArray.add(stringCacheArray.size(), key);
           } /// else overwrite is nop ..
       }
   }
   
   protected final void removeCachedGlyphString(GL2ES2 gl, Font font, String str, int fontSize) {
       final String key = getKey(font, str, fontSize);
       GlyphString glyphString = stringCacheMap.remove(key);
       if(null != glyphString) {
           glyphString.destroy(gl, rs);
       }       
       stringCacheArray.remove(key);
   }

   protected final void removeCachedGlyphString(GL2ES2 gl, int idx) {
       final String key = stringCacheArray.remove(idx);
       final GlyphString glyphString = stringCacheMap.remove(key);
       if(null != glyphString) {
           glyphString.destroy(gl, rs);
       }
   }
      
   protected final String getKey(Font font, String str, int fontSize) {
       final StringBuilder sb = new StringBuilder();
       return font.getName(sb, Font.NAME_UNIQUNAME)
              .append(".").append(str.hashCode()).append(".").append(fontSize).toString();
   }

   /** Default cache limit, see {@link #setCacheLimit(int)} */
   public static final int DEFAULT_CACHE_LIMIT = 256;
   
   private HashMap<String, GlyphString> stringCacheMap = new HashMap<String, GlyphString>(DEFAULT_CACHE_LIMIT);
   private ArrayList<String> stringCacheArray = new ArrayList<String>(DEFAULT_CACHE_LIMIT);
   private int stringCacheLimit = DEFAULT_CACHE_LIMIT;      
}<|MERGE_RESOLUTION|>--- conflicted
+++ resolved
@@ -48,7 +48,7 @@
     /** 
      * Create a Hardware accelerated Text Renderer.
      * @param rs the used {@link RenderState} 
-     * @param renderModes either {@link com.jogamp.graph.curve.opengl.GLRegion#SINGLE_PASS} or {@link com.jogamp.graph.curve.Region#TWO_PASS_RENDERING_BIT}
+     * @param renderModes either {@link com.jogamp.graph.curve.Region#SINGLE_PASS_RENDERING} or {@link com.jogamp.graph.curve.Region#TWO_PASS_RENDERING_BIT}
      */
     public static TextRenderer create(RenderState rs, int type) {
         return new jogamp.graph.curve.opengl.TextRendererImpl01(rs, type);
@@ -83,16 +83,11 @@
         if(DEBUG_INSTANCE) {
             System.err.println("createString: "+getCacheSize()+"/"+getCacheLimit()+" - "+Font.NAME_UNIQUNAME + " - " + str + " - " + size);
         }
-<<<<<<< HEAD
         
-        GlyphString glyphString = new GlyphString(this, font, size, str);
-
-        glyphString.generateRegion(gl, rs, renderType);
+        GlyphString glyphString = new GlyphString(rs.vertexFactory, font, size, str);
+
+        glyphString.createRegion(gl, rs, renderModes);
         
-=======
-        final GlyphString glyphString = GlyphString.createString(null, rs.getVertexFactory(), font, size, str);        
-        glyphString.createRegion(gl, renderModes);        
->>>>>>> b58d6d6c
         return glyphString;
     }
     
