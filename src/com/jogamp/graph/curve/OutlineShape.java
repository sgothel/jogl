/**
 * Copyright 2010 JogAmp Community. All rights reserved.
 *
 * Redistribution and use in source and binary forms, with or without modification, are
 * permitted provided that the following conditions are met:
 *
 *    1. Redistributions of source code must retain the above copyright notice, this list of
 *       conditions and the following disclaimer.
 *
 *    2. Redistributions in binary form must reproduce the above copyright notice, this list
 *       of conditions and the following disclaimer in the documentation and/or other materials
 *       provided with the distribution.
 *
 * THIS SOFTWARE IS PROVIDED BY JogAmp Community ``AS IS'' AND ANY EXPRESS OR IMPLIED
 * WARRANTIES, INCLUDING, BUT NOT LIMITED TO, THE IMPLIED WARRANTIES OF MERCHANTABILITY AND
 * FITNESS FOR A PARTICULAR PURPOSE ARE DISCLAIMED. IN NO EVENT SHALL JogAmp Community OR
 * CONTRIBUTORS BE LIABLE FOR ANY DIRECT, INDIRECT, INCIDENTAL, SPECIAL, EXEMPLARY, OR
 * CONSEQUENTIAL DAMAGES (INCLUDING, BUT NOT LIMITED TO, PROCUREMENT OF SUBSTITUTE GOODS OR
 * SERVICES; LOSS OF USE, DATA, OR PROFITS; OR BUSINESS INTERRUPTION) HOWEVER CAUSED AND ON
 * ANY THEORY OF LIABILITY, WHETHER IN CONTRACT, STRICT LIABILITY, OR TORT (INCLUDING
 * NEGLIGENCE OR OTHERWISE) ARISING IN ANY WAY OUT OF THE USE OF THIS SOFTWARE, EVEN IF
 * ADVISED OF THE POSSIBILITY OF SUCH DAMAGE.
 *
 * The views and conclusions contained in the software and documentation are those of the
 * authors and should not be interpreted as representing official policies, either expressed
 * or implied, of JogAmp Community.
 */
package com.jogamp.graph.curve;

import java.util.ArrayList;
import java.util.Collections;

import com.jogamp.graph.geom.Outline;
import com.jogamp.graph.geom.Triangle;
import com.jogamp.graph.geom.Vertex;
import com.jogamp.graph.math.VectorUtil;

import com.jogamp.graph.curve.tess.CDTriangulator2D;

/** A Generic shape objects which is defined by a list of Outlines.
 * This Shape can be transformed to Triangulations.
 * The list of triangles generated are render-able by a Region object.
 * The triangulation produced by this Shape will define the 
 * closed region defined by the outlines.
 * 
 * One or more OutlineShape Object can be associated to a region
 * this is left as a high-level representation of the Objects. For
 * optimizations, flexibility requirements for future features.
 * 
 * <br><br>
 * Example to creating an Outline Shape:
 * <pre>
  	addVertex(...)
  	addVertex(...)
  	addVertex(...)
  	addEnptyOutline()
  	addVertex(...)
  	addVertex(...)
  	addVertex(...)
 * </pre>
 * 
 * The above will create two outlines each with three vertices. By adding these two outlines to 
 * the OutlineShape, we are stating that the combination of the two outlines represent the shape.
 * <br>
 * 
 * To specify that the shape is curved at a region, the on-curve flag should be set to false 
 * for the vertex that is in the middle of the curved region (if the curved region is defined by 3
 * vertices (quadratic curve).
 * <br>
 * In case the curved region is defined by 4 or more vertices the middle vertices should both have 
 * the on-curve flag set to false.
 * 
 * <br>Example: <br>
 * <pre>
  	addVertex(0,0, true);
  	addVertex(0,1, false);
  	addVertex(1,1, false);
  	addVertex(1,0, true);
 * </pre>
 * 
 * The above snippet defines a cubic nurbs curve where (0,1 and 1,1) 
 * do not belong to the final rendered shape.
 *  
 * <i>Implementation Notes:</i><br>
 * <ul>
 *		<li> The first vertex of any outline belonging to the shape should be on-curve</li>
 *		<li> Intersections between off-curved parts of the outline is not handled</li>
 * </ul>
 * 
 * @see Outline
 * @see Region
 */
public class OutlineShape {

	public static final int QUADRATIC_NURBS = 10;
<<<<<<< HEAD
	private final Vertex.Factory<? extends Vertex> vertexFactory;

	/** The list of outlines that are part of this 
	 *  outline shape.
	 */
	private ArrayList<Outline<Vertex>> outlines = new ArrayList<Outline<Vertex>>(3);

	/** Create a new Outline based Shape
	 */
	public OutlineShape(Vertex.Factory<? extends Vertex> factory) {
		vertexFactory = factory;
		outlines.add(new Outline<Vertex>());
=======
	private final Vertex.Factory<? extends Vertex> pointFactory;
	private ArrayList<Outline> outlines = new ArrayList<Outline>(3);
	
	/** Create a new Outline based Shape
	 */
	public OutlineShape(Vertex.Factory<? extends Vertex> factory) {
		pointFactory = factory;
		outlines.add(new Outline());
>>>>>>> 630a9ea5
	}

	/** Returns the associated vertex factory of this outline shape
	 * @return Vertex.Factory object
	 */
	public final Vertex.Factory<? extends Vertex> vertexFactory() { return vertexFactory; }

	/** Add a new empty outline 
	 * to the shape, this new outline will
	 * be placed at the end of the outline list.
	 * 
	 * After a call to this function all new vertices added
	 * will belong to the new outline
	 */
	public void addEmptyOutline(){
		outlines.add(new Outline());
	}

	/** Adds an outline to the OutlineShape object
	 * if last outline of the shape is empty, it will replace
	 * that last Outline with the new one. If outline is empty,
	 * it will do nothing.
	 * @param outline an Outline object
	 */
	public void addOutline(Outline outline){
		if(outline.isEmpty()){
			return;
		}
		if(getLastOutline().isEmpty()){
			outlines.remove(getLastOutline());
		}
		outlines.add(outline);
	}

	/** Adds a vertex to the last open outline in the
	 *  shape. 
	 * @param v the vertex to be added to the OutlineShape
	 */
	public final void addVertex(Vertex v){
		getLastOutline().addVertex(v);
	}

	/** Add a 2D vertex to the last outline by defining the coordniate attribute
	 * of the vertex. The 2D vertex will be represented as Z=0.
	 * 
	 * @param x the x coordinate
	 * @param y the y coordniate
	 * @param onCurve flag if this vertex is on the final curve or defines a curved region
	 * of the shape around this vertex.
	 */
	public final void addVertex(float x, float y, boolean onCurve) {
		getLastOutline().addVertex(vertexFactory, x, y, onCurve);
	}

	/** Add a 3D vertex to the last outline by defining the coordniate attribute
	 * of the vertex.
	 * @param x the x coordinate
	 * @param y the y coordniate
	 * @param z the z coordniate
	 * @param onCurve flag if this vertex is on the final curve or defines a curved region
	 * of the shape around this vertex.
	 */
	public final void addVertex(float x, float y, float z, boolean onCurve) {
		getLastOutline().addVertex(vertexFactory, x, y, z, onCurve);
	}

	/** Add a vertex to the last outline by passing a float array and specifying the offset and length in which.
	 * the attributes of the vertex are located. The attributes should be continuous (stride = 0).
	 * Attributes which value are not set (when length less than 3) are set implicitly to zero.
	 * @param coordsBuffer the coordinate array where the vertex attributes are to be picked from
	 * @param offset the offset in the buffer to the x coordinate
	 * @param length the number of attributes to pick from the buffer (maximum 3)
	 * @param onCurve flag if this vertex is on the final curve or defines a curved region
	 * of the shape around this vertex.
	 */
	public final void addVertex(float[] coordsBuffer, int offset, int length, boolean onCurve) {
		getLastOutline().addVertex(vertexFactory, coordsBuffer, offset, length, onCurve);
	}	

	/** Closes the last outline in the shape
	 * if last vertex is not equal to first vertex.
	 * A new temp vertex is added at the end which 
	 * is equal to the first.
	 */
	public void closeLastOutline(){
		getLastOutline().setClosed(true);
	}

	/** Get the last added outline to the list
	 * of outlines that define the shape
	 * @return the last outline
	 */
	public final Outline getLastOutline(){
		return outlines.get(outlines.size()-1);
	}
	/** Make sure that the outlines represent
	 * the specified destinationType, if not
	 * transform outlines to destination type.
	 * @param destinationType The curve type needed
	 */
	public void transformOutlines(int destinationType){
		if(destinationType == QUADRATIC_NURBS){
			transformOutlinesQuadratic();
		}
	}

	private void transformOutlinesQuadratic(){
		ArrayList<Outline> newOutlines = new ArrayList<Outline>(3);

		/**loop over the outlines and make sure no
		 * adj off-curve vertices
		 */
		for(Outline outline:outlines){
			Outline newOutline = new Outline();

			ArrayList<Vertex> vertices = outline.getVertices();
			int size =vertices.size()-1;
			for(int i=0;i<size;i++){
				Vertex currentVertex = vertices.get(i);
				Vertex nextVertex = vertices.get((i+1)%size);
				if(!(currentVertex.isOnCurve()) && !(nextVertex.isOnCurve())) {
					newOutline.addVertex(currentVertex);

					float[] newCoords = VectorUtil.mid(currentVertex.getCoord(), nextVertex.getCoord());
					newOutline.addVertex(vertexFactory, newCoords, 0, 3, true);
				}
				else {
					newOutline.addVertex(currentVertex);
				}
			}
			newOutlines.add(newOutline);
		}
		outlines = newOutlines;
	}

	private void generateVertexIds(){
		int maxVertexId = 0;
		for(Outline outline:outlines){
			ArrayList<Vertex> vertices = outline.getVertices();
			for(Vertex vert:vertices){
				vert.setId(maxVertexId);
				maxVertexId++;
			}
		}
	}

	/** @return the list of vertices associated with the 
	 * {@code Outline} list of this object
	 */
	public ArrayList<Vertex> getVertices(){
		ArrayList<Vertex> vertices = new ArrayList<Vertex>();
		for(Outline polyline:outlines){
			vertices.addAll(polyline.getVertices());
		}
		return vertices;
	}

	/** Triangulate the outline shape generating a list of triangles
	 * @return an arraylist of triangles representing the filled region
	 * which is produced by the combination of the outlines 
	 */
	public ArrayList<Triangle<Vertex>> triangulate(){
		return triangulate(0.5f);
	}

	/**Triangulate the outline shape generating a list of triangles
	 * @param sharpness defines the curvature strength around the off-curve vertices.
	 * defaults to 0.5f
	 * @return an arraylist of triangles representing the filled region
	 * which is produced by the combination of the outlines
	 */
	public ArrayList<Triangle> triangulate(float sharpness){
		if(outlines.size() == 0){
			return null;
		}
		sortOutlines();
		generateVertexIds();
<<<<<<< HEAD

		CDTriangulator2D<Vertex> triangulator2d = new CDTriangulator2D<Vertex>(sharpness);

=======
		
		CDTriangulator2D triangulator2d = new CDTriangulator2D(sharpness);
		
>>>>>>> 630a9ea5
		for(int index = 0; index< outlines.size();index++){
			Outline outline = outlines.get(index);
			triangulator2d.addCurve(outline);
		}
<<<<<<< HEAD

		ArrayList<Triangle<Vertex>> triangles = triangulator2d.generateTriangulation();
=======
		
		ArrayList<Triangle> triangles = triangulator2d.generateTriangulation();
>>>>>>> 630a9ea5
		triangulator2d.reset();

		return triangles;
	}

	/** Sort the outlines from large
	 *  to small depending on the AABox
	 */
	private void sortOutlines() {
		Collections.sort(outlines);
		Collections.reverse(outlines);
	}
}
<|MERGE_RESOLUTION|>--- conflicted
+++ resolved
@@ -1,328 +1,305 @@
-/**
- * Copyright 2010 JogAmp Community. All rights reserved.
- *
- * Redistribution and use in source and binary forms, with or without modification, are
- * permitted provided that the following conditions are met:
- *
- *    1. Redistributions of source code must retain the above copyright notice, this list of
- *       conditions and the following disclaimer.
- *
- *    2. Redistributions in binary form must reproduce the above copyright notice, this list
- *       of conditions and the following disclaimer in the documentation and/or other materials
- *       provided with the distribution.
- *
- * THIS SOFTWARE IS PROVIDED BY JogAmp Community ``AS IS'' AND ANY EXPRESS OR IMPLIED
- * WARRANTIES, INCLUDING, BUT NOT LIMITED TO, THE IMPLIED WARRANTIES OF MERCHANTABILITY AND
- * FITNESS FOR A PARTICULAR PURPOSE ARE DISCLAIMED. IN NO EVENT SHALL JogAmp Community OR
- * CONTRIBUTORS BE LIABLE FOR ANY DIRECT, INDIRECT, INCIDENTAL, SPECIAL, EXEMPLARY, OR
- * CONSEQUENTIAL DAMAGES (INCLUDING, BUT NOT LIMITED TO, PROCUREMENT OF SUBSTITUTE GOODS OR
- * SERVICES; LOSS OF USE, DATA, OR PROFITS; OR BUSINESS INTERRUPTION) HOWEVER CAUSED AND ON
- * ANY THEORY OF LIABILITY, WHETHER IN CONTRACT, STRICT LIABILITY, OR TORT (INCLUDING
- * NEGLIGENCE OR OTHERWISE) ARISING IN ANY WAY OUT OF THE USE OF THIS SOFTWARE, EVEN IF
- * ADVISED OF THE POSSIBILITY OF SUCH DAMAGE.
- *
- * The views and conclusions contained in the software and documentation are those of the
- * authors and should not be interpreted as representing official policies, either expressed
- * or implied, of JogAmp Community.
- */
-package com.jogamp.graph.curve;
-
-import java.util.ArrayList;
-import java.util.Collections;
-
-import com.jogamp.graph.geom.Outline;
-import com.jogamp.graph.geom.Triangle;
-import com.jogamp.graph.geom.Vertex;
-import com.jogamp.graph.math.VectorUtil;
-
-import com.jogamp.graph.curve.tess.CDTriangulator2D;
-
-/** A Generic shape objects which is defined by a list of Outlines.
- * This Shape can be transformed to Triangulations.
- * The list of triangles generated are render-able by a Region object.
- * The triangulation produced by this Shape will define the 
- * closed region defined by the outlines.
- * 
- * One or more OutlineShape Object can be associated to a region
- * this is left as a high-level representation of the Objects. For
- * optimizations, flexibility requirements for future features.
- * 
- * <br><br>
- * Example to creating an Outline Shape:
- * <pre>
-  	addVertex(...)
-  	addVertex(...)
-  	addVertex(...)
-  	addEnptyOutline()
-  	addVertex(...)
-  	addVertex(...)
-  	addVertex(...)
- * </pre>
- * 
- * The above will create two outlines each with three vertices. By adding these two outlines to 
- * the OutlineShape, we are stating that the combination of the two outlines represent the shape.
- * <br>
- * 
- * To specify that the shape is curved at a region, the on-curve flag should be set to false 
- * for the vertex that is in the middle of the curved region (if the curved region is defined by 3
- * vertices (quadratic curve).
- * <br>
- * In case the curved region is defined by 4 or more vertices the middle vertices should both have 
- * the on-curve flag set to false.
- * 
- * <br>Example: <br>
- * <pre>
-  	addVertex(0,0, true);
-  	addVertex(0,1, false);
-  	addVertex(1,1, false);
-  	addVertex(1,0, true);
- * </pre>
- * 
- * The above snippet defines a cubic nurbs curve where (0,1 and 1,1) 
- * do not belong to the final rendered shape.
- *  
- * <i>Implementation Notes:</i><br>
- * <ul>
- *		<li> The first vertex of any outline belonging to the shape should be on-curve</li>
- *		<li> Intersections between off-curved parts of the outline is not handled</li>
- * </ul>
- * 
- * @see Outline
- * @see Region
- */
-public class OutlineShape {
-
-	public static final int QUADRATIC_NURBS = 10;
-<<<<<<< HEAD
-	private final Vertex.Factory<? extends Vertex> vertexFactory;
-
-	/** The list of outlines that are part of this 
-	 *  outline shape.
-	 */
-	private ArrayList<Outline<Vertex>> outlines = new ArrayList<Outline<Vertex>>(3);
-
-	/** Create a new Outline based Shape
-	 */
-	public OutlineShape(Vertex.Factory<? extends Vertex> factory) {
-		vertexFactory = factory;
-		outlines.add(new Outline<Vertex>());
-=======
-	private final Vertex.Factory<? extends Vertex> pointFactory;
-	private ArrayList<Outline> outlines = new ArrayList<Outline>(3);
-	
-	/** Create a new Outline based Shape
-	 */
-	public OutlineShape(Vertex.Factory<? extends Vertex> factory) {
-		pointFactory = factory;
-		outlines.add(new Outline());
->>>>>>> 630a9ea5
-	}
-
-	/** Returns the associated vertex factory of this outline shape
-	 * @return Vertex.Factory object
-	 */
-	public final Vertex.Factory<? extends Vertex> vertexFactory() { return vertexFactory; }
-
-	/** Add a new empty outline 
-	 * to the shape, this new outline will
-	 * be placed at the end of the outline list.
-	 * 
-	 * After a call to this function all new vertices added
-	 * will belong to the new outline
-	 */
-	public void addEmptyOutline(){
-		outlines.add(new Outline());
-	}
-
-	/** Adds an outline to the OutlineShape object
-	 * if last outline of the shape is empty, it will replace
-	 * that last Outline with the new one. If outline is empty,
-	 * it will do nothing.
-	 * @param outline an Outline object
-	 */
-	public void addOutline(Outline outline){
-		if(outline.isEmpty()){
-			return;
-		}
-		if(getLastOutline().isEmpty()){
-			outlines.remove(getLastOutline());
-		}
-		outlines.add(outline);
-	}
-
-	/** Adds a vertex to the last open outline in the
-	 *  shape. 
-	 * @param v the vertex to be added to the OutlineShape
-	 */
-	public final void addVertex(Vertex v){
-		getLastOutline().addVertex(v);
-	}
-
-	/** Add a 2D vertex to the last outline by defining the coordniate attribute
-	 * of the vertex. The 2D vertex will be represented as Z=0.
-	 * 
-	 * @param x the x coordinate
-	 * @param y the y coordniate
-	 * @param onCurve flag if this vertex is on the final curve or defines a curved region
-	 * of the shape around this vertex.
-	 */
-	public final void addVertex(float x, float y, boolean onCurve) {
-		getLastOutline().addVertex(vertexFactory, x, y, onCurve);
-	}
-
-	/** Add a 3D vertex to the last outline by defining the coordniate attribute
-	 * of the vertex.
-	 * @param x the x coordinate
-	 * @param y the y coordniate
-	 * @param z the z coordniate
-	 * @param onCurve flag if this vertex is on the final curve or defines a curved region
-	 * of the shape around this vertex.
-	 */
-	public final void addVertex(float x, float y, float z, boolean onCurve) {
-		getLastOutline().addVertex(vertexFactory, x, y, z, onCurve);
-	}
-
-	/** Add a vertex to the last outline by passing a float array and specifying the offset and length in which.
-	 * the attributes of the vertex are located. The attributes should be continuous (stride = 0).
-	 * Attributes which value are not set (when length less than 3) are set implicitly to zero.
-	 * @param coordsBuffer the coordinate array where the vertex attributes are to be picked from
-	 * @param offset the offset in the buffer to the x coordinate
-	 * @param length the number of attributes to pick from the buffer (maximum 3)
-	 * @param onCurve flag if this vertex is on the final curve or defines a curved region
-	 * of the shape around this vertex.
-	 */
-	public final void addVertex(float[] coordsBuffer, int offset, int length, boolean onCurve) {
-		getLastOutline().addVertex(vertexFactory, coordsBuffer, offset, length, onCurve);
-	}	
-
-	/** Closes the last outline in the shape
-	 * if last vertex is not equal to first vertex.
-	 * A new temp vertex is added at the end which 
-	 * is equal to the first.
-	 */
-	public void closeLastOutline(){
-		getLastOutline().setClosed(true);
-	}
-
-	/** Get the last added outline to the list
-	 * of outlines that define the shape
-	 * @return the last outline
-	 */
-	public final Outline getLastOutline(){
-		return outlines.get(outlines.size()-1);
-	}
-	/** Make sure that the outlines represent
-	 * the specified destinationType, if not
-	 * transform outlines to destination type.
-	 * @param destinationType The curve type needed
-	 */
-	public void transformOutlines(int destinationType){
-		if(destinationType == QUADRATIC_NURBS){
-			transformOutlinesQuadratic();
-		}
-	}
-
-	private void transformOutlinesQuadratic(){
-		ArrayList<Outline> newOutlines = new ArrayList<Outline>(3);
-
-		/**loop over the outlines and make sure no
-		 * adj off-curve vertices
-		 */
-		for(Outline outline:outlines){
-			Outline newOutline = new Outline();
-
-			ArrayList<Vertex> vertices = outline.getVertices();
-			int size =vertices.size()-1;
-			for(int i=0;i<size;i++){
-				Vertex currentVertex = vertices.get(i);
-				Vertex nextVertex = vertices.get((i+1)%size);
-				if(!(currentVertex.isOnCurve()) && !(nextVertex.isOnCurve())) {
-					newOutline.addVertex(currentVertex);
-
-					float[] newCoords = VectorUtil.mid(currentVertex.getCoord(), nextVertex.getCoord());
-					newOutline.addVertex(vertexFactory, newCoords, 0, 3, true);
-				}
-				else {
-					newOutline.addVertex(currentVertex);
-				}
-			}
-			newOutlines.add(newOutline);
-		}
-		outlines = newOutlines;
-	}
-
-	private void generateVertexIds(){
-		int maxVertexId = 0;
-		for(Outline outline:outlines){
-			ArrayList<Vertex> vertices = outline.getVertices();
-			for(Vertex vert:vertices){
-				vert.setId(maxVertexId);
-				maxVertexId++;
-			}
-		}
-	}
-
-	/** @return the list of vertices associated with the 
-	 * {@code Outline} list of this object
-	 */
-	public ArrayList<Vertex> getVertices(){
-		ArrayList<Vertex> vertices = new ArrayList<Vertex>();
-		for(Outline polyline:outlines){
-			vertices.addAll(polyline.getVertices());
-		}
-		return vertices;
-	}
-
-	/** Triangulate the outline shape generating a list of triangles
-	 * @return an arraylist of triangles representing the filled region
-	 * which is produced by the combination of the outlines 
-	 */
-	public ArrayList<Triangle<Vertex>> triangulate(){
-		return triangulate(0.5f);
-	}
-
-	/**Triangulate the outline shape generating a list of triangles
-	 * @param sharpness defines the curvature strength around the off-curve vertices.
-	 * defaults to 0.5f
-	 * @return an arraylist of triangles representing the filled region
-	 * which is produced by the combination of the outlines
-	 */
-	public ArrayList<Triangle> triangulate(float sharpness){
-		if(outlines.size() == 0){
-			return null;
-		}
-		sortOutlines();
-		generateVertexIds();
-<<<<<<< HEAD
-
-		CDTriangulator2D<Vertex> triangulator2d = new CDTriangulator2D<Vertex>(sharpness);
-
-=======
-		
-		CDTriangulator2D triangulator2d = new CDTriangulator2D(sharpness);
-		
->>>>>>> 630a9ea5
-		for(int index = 0; index< outlines.size();index++){
-			Outline outline = outlines.get(index);
-			triangulator2d.addCurve(outline);
-		}
-<<<<<<< HEAD
-
-		ArrayList<Triangle<Vertex>> triangles = triangulator2d.generateTriangulation();
-=======
-		
-		ArrayList<Triangle> triangles = triangulator2d.generateTriangulation();
->>>>>>> 630a9ea5
-		triangulator2d.reset();
-
-		return triangles;
-	}
-
-	/** Sort the outlines from large
-	 *  to small depending on the AABox
-	 */
-	private void sortOutlines() {
-		Collections.sort(outlines);
-		Collections.reverse(outlines);
-	}
-}
+/**
+ * Copyright 2010 JogAmp Community. All rights reserved.
+ *
+ * Redistribution and use in source and binary forms, with or without modification, are
+ * permitted provided that the following conditions are met:
+ *
+ *    1. Redistributions of source code must retain the above copyright notice, this list of
+ *       conditions and the following disclaimer.
+ *
+ *    2. Redistributions in binary form must reproduce the above copyright notice, this list
+ *       of conditions and the following disclaimer in the documentation and/or other materials
+ *       provided with the distribution.
+ *
+ * THIS SOFTWARE IS PROVIDED BY JogAmp Community ``AS IS'' AND ANY EXPRESS OR IMPLIED
+ * WARRANTIES, INCLUDING, BUT NOT LIMITED TO, THE IMPLIED WARRANTIES OF MERCHANTABILITY AND
+ * FITNESS FOR A PARTICULAR PURPOSE ARE DISCLAIMED. IN NO EVENT SHALL JogAmp Community OR
+ * CONTRIBUTORS BE LIABLE FOR ANY DIRECT, INDIRECT, INCIDENTAL, SPECIAL, EXEMPLARY, OR
+ * CONSEQUENTIAL DAMAGES (INCLUDING, BUT NOT LIMITED TO, PROCUREMENT OF SUBSTITUTE GOODS OR
+ * SERVICES; LOSS OF USE, DATA, OR PROFITS; OR BUSINESS INTERRUPTION) HOWEVER CAUSED AND ON
+ * ANY THEORY OF LIABILITY, WHETHER IN CONTRACT, STRICT LIABILITY, OR TORT (INCLUDING
+ * NEGLIGENCE OR OTHERWISE) ARISING IN ANY WAY OUT OF THE USE OF THIS SOFTWARE, EVEN IF
+ * ADVISED OF THE POSSIBILITY OF SUCH DAMAGE.
+ *
+ * The views and conclusions contained in the software and documentation are those of the
+ * authors and should not be interpreted as representing official policies, either expressed
+ * or implied, of JogAmp Community.
+ */
+package com.jogamp.graph.curve;
+
+import java.util.ArrayList;
+import java.util.Collections;
+
+import com.jogamp.graph.geom.Outline;
+import com.jogamp.graph.geom.Triangle;
+import com.jogamp.graph.geom.Vertex;
+import com.jogamp.graph.math.VectorUtil;
+
+import com.jogamp.graph.curve.tess.CDTriangulator2D;
+
+/** A Generic shape objects which is defined by a list of Outlines.
+ * This Shape can be transformed to Triangulations.
+ * The list of triangles generated are render-able by a Region object.
+ * The triangulation produced by this Shape will define the 
+ * closed region defined by the outlines.
+ * 
+ * One or more OutlineShape Object can be associated to a region
+ * this is left as a high-level representation of the Objects. For
+ * optimizations, flexibility requirements for future features.
+ * 
+ * <br><br>
+ * Example to creating an Outline Shape:
+ * <pre>
+  	addVertex(...)
+  	addVertex(...)
+  	addVertex(...)
+  	addEnptyOutline()
+  	addVertex(...)
+  	addVertex(...)
+  	addVertex(...)
+ * </pre>
+ * 
+ * The above will create two outlines each with three vertices. By adding these two outlines to 
+ * the OutlineShape, we are stating that the combination of the two outlines represent the shape.
+ * <br>
+ * 
+ * To specify that the shape is curved at a region, the on-curve flag should be set to false 
+ * for the vertex that is in the middle of the curved region (if the curved region is defined by 3
+ * vertices (quadratic curve).
+ * <br>
+ * In case the curved region is defined by 4 or more vertices the middle vertices should both have 
+ * the on-curve flag set to false.
+ * 
+ * <br>Example: <br>
+ * <pre>
+  	addVertex(0,0, true);
+  	addVertex(0,1, false);
+  	addVertex(1,1, false);
+  	addVertex(1,0, true);
+ * </pre>
+ * 
+ * The above snippet defines a cubic nurbs curve where (0,1 and 1,1) 
+ * do not belong to the final rendered shape.
+ *  
+ * <i>Implementation Notes:</i><br>
+ * <ul>
+ *		<li> The first vertex of any outline belonging to the shape should be on-curve</li>
+ *		<li> Intersections between off-curved parts of the outline is not handled</li>
+ * </ul>
+ * 
+ * @see Outline
+ * @see Region
+ */
+public class OutlineShape {
+
+	public static final int QUADRATIC_NURBS = 10;
+	private final Vertex.Factory<? extends Vertex> vertexFactory;
+
+	/** The list of outlines that are part of this 
+	 *  outline shape.
+	 */
+	private ArrayList<Outline> outlines = new ArrayList<Outline>(3);
+
+	/** Create a new Outline based Shape
+	 */
+	public OutlineShape(Vertex.Factory<? extends Vertex> factory) {
+		vertexFactory = factory;
+		outlines.add(new Outline());
+	}
+
+	/** Returns the associated vertex factory of this outline shape
+	 * @return Vertex.Factory object
+	 */
+	public final Vertex.Factory<? extends Vertex> vertexFactory() { return vertexFactory; }
+
+	/** Add a new empty outline 
+	 * to the shape, this new outline will
+	 * be placed at the end of the outline list.
+	 * 
+	 * After a call to this function all new vertices added
+	 * will belong to the new outline
+	 */
+	public void addEmptyOutline(){
+		outlines.add(new Outline());
+	}
+
+	/** Adds an outline to the OutlineShape object
+	 * if last outline of the shape is empty, it will replace
+	 * that last Outline with the new one. If outline is empty,
+	 * it will do nothing.
+	 * @param outline an Outline object
+	 */
+	public void addOutline(Outline outline){
+		if(outline.isEmpty()){
+			return;
+		}
+		if(getLastOutline().isEmpty()){
+			outlines.remove(getLastOutline());
+		}
+		outlines.add(outline);
+	}
+
+	/** Adds a vertex to the last open outline in the
+	 *  shape. 
+	 * @param v the vertex to be added to the OutlineShape
+	 */
+	public final void addVertex(Vertex v){
+		getLastOutline().addVertex(v);
+	}
+
+	/** Add a 2D vertex to the last outline by defining the coordniate attribute
+	 * of the vertex. The 2D vertex will be represented as Z=0.
+	 * 
+	 * @param x the x coordinate
+	 * @param y the y coordniate
+	 * @param onCurve flag if this vertex is on the final curve or defines a curved region
+	 * of the shape around this vertex.
+	 */
+	public final void addVertex(float x, float y, boolean onCurve) {
+		getLastOutline().addVertex(vertexFactory, x, y, onCurve);
+	}
+
+	/** Add a 3D vertex to the last outline by defining the coordniate attribute
+	 * of the vertex.
+	 * @param x the x coordinate
+	 * @param y the y coordniate
+	 * @param z the z coordniate
+	 * @param onCurve flag if this vertex is on the final curve or defines a curved region
+	 * of the shape around this vertex.
+	 */
+	public final void addVertex(float x, float y, float z, boolean onCurve) {
+		getLastOutline().addVertex(vertexFactory, x, y, z, onCurve);
+	}
+
+	/** Add a vertex to the last outline by passing a float array and specifying the offset and length in which.
+	 * the attributes of the vertex are located. The attributes should be continuous (stride = 0).
+	 * Attributes which value are not set (when length less than 3) are set implicitly to zero.
+	 * @param coordsBuffer the coordinate array where the vertex attributes are to be picked from
+	 * @param offset the offset in the buffer to the x coordinate
+	 * @param length the number of attributes to pick from the buffer (maximum 3)
+	 * @param onCurve flag if this vertex is on the final curve or defines a curved region
+	 * of the shape around this vertex.
+	 */
+	public final void addVertex(float[] coordsBuffer, int offset, int length, boolean onCurve) {
+		getLastOutline().addVertex(vertexFactory, coordsBuffer, offset, length, onCurve);
+	}	
+
+	/** Closes the last outline in the shape
+	 * if last vertex is not equal to first vertex.
+	 * A new temp vertex is added at the end which 
+	 * is equal to the first.
+	 */
+	public void closeLastOutline(){
+		getLastOutline().setClosed(true);
+	}
+
+	/** Get the last added outline to the list
+	 * of outlines that define the shape
+	 * @return the last outline
+	 */
+	public final Outline getLastOutline(){
+		return outlines.get(outlines.size()-1);
+	}
+	/** Make sure that the outlines represent
+	 * the specified destinationType, if not
+	 * transform outlines to destination type.
+	 * @param destinationType The curve type needed
+	 */
+	public void transformOutlines(int destinationType){
+		if(destinationType == QUADRATIC_NURBS){
+			transformOutlinesQuadratic();
+		}
+	}
+
+	private void transformOutlinesQuadratic(){
+		ArrayList<Outline> newOutlines = new ArrayList<Outline>(3);
+
+		/**loop over the outlines and make sure no
+		 * adj off-curve vertices
+		 */
+		for(Outline outline:outlines){
+			Outline newOutline = new Outline();
+
+			ArrayList<Vertex> vertices = outline.getVertices();
+			int size =vertices.size()-1;
+			for(int i=0;i<size;i++){
+				Vertex currentVertex = vertices.get(i);
+				Vertex nextVertex = vertices.get((i+1)%size);
+				if(!(currentVertex.isOnCurve()) && !(nextVertex.isOnCurve())) {
+					newOutline.addVertex(currentVertex);
+
+					float[] newCoords = VectorUtil.mid(currentVertex.getCoord(), nextVertex.getCoord());
+					newOutline.addVertex(vertexFactory, newCoords, 0, 3, true);
+				}
+				else {
+					newOutline.addVertex(currentVertex);
+				}
+			}
+			newOutlines.add(newOutline);
+		}
+		outlines = newOutlines;
+	}
+
+	private void generateVertexIds(){
+		int maxVertexId = 0;
+		for(Outline outline:outlines){
+			ArrayList<Vertex> vertices = outline.getVertices();
+			for(Vertex vert:vertices){
+				vert.setId(maxVertexId);
+				maxVertexId++;
+			}
+		}
+	}
+
+	/** @return the list of vertices associated with the 
+	 * {@code Outline} list of this object
+	 */
+	public ArrayList<Vertex> getVertices(){
+		ArrayList<Vertex> vertices = new ArrayList<Vertex>();
+		for(Outline polyline:outlines){
+			vertices.addAll(polyline.getVertices());
+		}
+		return vertices;
+	}
+
+	/** Triangulate the outline shape generating a list of triangles
+	 * @return an arraylist of triangles representing the filled region
+	 * which is produced by the combination of the outlines 
+	 */
+	public ArrayList<Triangle> triangulate(){
+		return triangulate(0.5f);
+	}
+
+	/**Triangulate the outline shape generating a list of triangles
+	 * @param sharpness defines the curvature strength around the off-curve vertices.
+	 * defaults to 0.5f
+	 * @return an arraylist of triangles representing the filled region
+	 * which is produced by the combination of the outlines
+	 */
+	public ArrayList<Triangle> triangulate(float sharpness){
+		if(outlines.size() == 0){
+			return null;
+		}
+		sortOutlines();
+		generateVertexIds();
+		
+		CDTriangulator2D triangulator2d = new CDTriangulator2D(sharpness);
+		for(int index = 0; index< outlines.size();index++){
+			Outline outline = outlines.get(index);
+			triangulator2d.addCurve(outline);
+		}
+		
+		ArrayList<Triangle> triangles = triangulator2d.generateTriangulation();
+		triangulator2d.reset();
+
+		return triangles;
+	}
+
+	/** Sort the outlines from large
+	 *  to small depending on the AABox
+	 */
+	private void sortOutlines() {
+		Collections.sort(outlines);
+		Collections.reverse(outlines);
+	}
+}